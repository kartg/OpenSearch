--- conflicted
+++ resolved
@@ -20,14 +20,7 @@
 package org.elasticsearch.discovery.local;
 
 import org.elasticsearch.Version;
-import org.elasticsearch.cluster.ClusterChangedEvent;
-import org.elasticsearch.cluster.ClusterName;
-import org.elasticsearch.cluster.ClusterService;
-import org.elasticsearch.cluster.ClusterState;
-import org.elasticsearch.cluster.ClusterStateNonMasterUpdateTask;
-import org.elasticsearch.cluster.Diff;
-import org.elasticsearch.cluster.IncompatibleClusterStateVersionException;
-import org.elasticsearch.cluster.ProcessedClusterStateNonMasterUpdateTask;
+import org.elasticsearch.cluster.*;
 import org.elasticsearch.cluster.block.ClusterBlocks;
 import org.elasticsearch.cluster.node.DiscoveryNode;
 import org.elasticsearch.cluster.node.DiscoveryNodeService;
@@ -42,17 +35,11 @@
 import org.elasticsearch.common.settings.Settings;
 import org.elasticsearch.common.unit.TimeValue;
 import org.elasticsearch.common.util.concurrent.ConcurrentCollections;
-import org.elasticsearch.discovery.AckClusterStatePublishResponseHandler;
-import org.elasticsearch.discovery.BlockingClusterStatePublishResponseHandler;
-import org.elasticsearch.discovery.Discovery;
-import org.elasticsearch.discovery.DiscoveryService;
-import org.elasticsearch.discovery.DiscoverySettings;
-import org.elasticsearch.discovery.InitialStateDiscoveryListener;
+import org.elasticsearch.discovery.*;
 import org.elasticsearch.node.service.NodeService;
 import org.elasticsearch.transport.TransportService;
 
 import java.util.HashSet;
-import java.util.Objects;
 import java.util.Queue;
 import java.util.Set;
 import java.util.concurrent.ConcurrentMap;
@@ -367,11 +354,7 @@
                     discovery.clusterService.submitStateUpdateTask("local-disco-receive(from master)", new ProcessedClusterStateNonMasterUpdateTask() {
                         @Override
                         public ClusterState execute(ClusterState currentState) {
-<<<<<<< HEAD
                             if (currentState.supersedes(nodeSpecificClusterState)) {
-=======
-                            if (nodeSpecificClusterState.version() < currentState.version() && Objects.equals(nodeSpecificClusterState.nodes().masterNodeId(), currentState.nodes().masterNodeId())) {
->>>>>>> 5ae00a61
                                 return currentState;
                             }
 
