/*
 * Licensed to Elasticsearch under one or more contributor
 * license agreements. See the NOTICE file distributed with
 * this work for additional information regarding copyright
 * ownership. Elasticsearch licenses this file to you under
 * the Apache License, Version 2.0 (the "License"); you may
 * not use this file except in compliance with the License.
 * You may obtain a copy of the License at
 *
 *    http://www.apache.org/licenses/LICENSE-2.0
 *
 * Unless required by applicable law or agreed to in writing,
 * software distributed under the License is distributed on an
 * "AS IS" BASIS, WITHOUT WARRANTIES OR CONDITIONS OF ANY
 * KIND, either express or implied.  See the License for the
 * specific language governing permissions and limitations
 * under the License.
 */
package org.elasticsearch.search.suggest.phrase;


import org.elasticsearch.common.ParseField;
import org.elasticsearch.common.ParseFieldMatcher;
import org.elasticsearch.common.io.stream.StreamInput;
import org.elasticsearch.common.io.stream.StreamOutput;
import org.elasticsearch.common.io.stream.Writeable;
import org.elasticsearch.common.lucene.BytesRefs;
import org.elasticsearch.common.xcontent.ToXContent;
import org.elasticsearch.common.xcontent.XContentBuilder;
import org.elasticsearch.common.xcontent.XContentParser;
import org.elasticsearch.common.xcontent.XContentParser.Token;
import org.elasticsearch.index.analysis.ShingleTokenFilterFactory;
import org.elasticsearch.index.mapper.MappedFieldType;
import org.elasticsearch.index.mapper.MapperService;
import org.elasticsearch.index.query.QueryParseContext;
import org.elasticsearch.index.query.QueryShardContext;
import org.elasticsearch.script.CompiledScript;
import org.elasticsearch.script.ScriptContext;
import org.elasticsearch.script.Template;
import org.elasticsearch.search.suggest.SuggestUtils;
import org.elasticsearch.search.suggest.SuggestionBuilder;
import org.elasticsearch.search.suggest.SuggestionSearchContext.SuggestionContext;
import org.elasticsearch.search.suggest.phrase.PhraseSuggestionContext.DirectCandidateGenerator;

import java.io.IOException;
import java.util.ArrayList;
import java.util.Collections;
import java.util.HashMap;
import java.util.List;
import java.util.Map;
import java.util.Map.Entry;
import java.util.Objects;
import java.util.Set;

/**
 * Defines the actual suggest command for phrase suggestions ( <tt>phrase</tt>).
 */
public final class PhraseSuggestionBuilder extends SuggestionBuilder<PhraseSuggestionBuilder> {

    private static final String SUGGESTION_NAME = "phrase";

    public static final PhraseSuggestionBuilder PROTOTYPE = new PhraseSuggestionBuilder("_na_");

    protected static final ParseField MAXERRORS_FIELD = new ParseField("max_errors");
    protected static final ParseField RWE_LIKELIHOOD_FIELD = new ParseField("real_word_error_likelihood");
    protected static final ParseField SEPARATOR_FIELD = new ParseField("separator");
    protected static final ParseField CONFIDENCE_FIELD = new ParseField("confidence");
    protected static final ParseField GENERATORS_FIELD = new ParseField("shard_size");
    protected static final ParseField GRAMSIZE_FIELD = new ParseField("gram_size");
    protected static final ParseField SMOOTHING_MODEL_FIELD = new ParseField("smoothing");
    protected static final ParseField FORCE_UNIGRAM_FIELD = new ParseField("force_unigrams");
    protected static final ParseField TOKEN_LIMIT_FIELD = new ParseField("token_limit");
    protected static final ParseField HIGHLIGHT_FIELD = new ParseField("highlight");
    protected static final ParseField PRE_TAG_FIELD = new ParseField("pre_tag");
    protected static final ParseField POST_TAG_FIELD = new ParseField("post_tag");
    protected static final ParseField COLLATE_FIELD = new ParseField("collate");
    protected static final ParseField COLLATE_QUERY_FIELD = new ParseField("query");
    protected static final ParseField COLLATE_QUERY_PARAMS = new ParseField("params");
    protected static final ParseField COLLATE_QUERY_PRUNE = new ParseField("prune");

    private float maxErrors = PhraseSuggestionContext.DEFAULT_MAX_ERRORS;
    private String separator = PhraseSuggestionContext.DEFAULT_SEPARATOR;
    private float realWordErrorLikelihood = PhraseSuggestionContext.DEFAULT_RWE_ERRORLIKELIHOOD;
    private float confidence = PhraseSuggestionContext.DEFAULT_CONFIDENCE;
    // gramSize needs to be optional although there is a default, if unset parser try to detect and use shingle size
    private Integer gramSize;
    private boolean forceUnigrams = PhraseSuggestionContext.DEFAULT_REQUIRE_UNIGRAM;
    private int tokenLimit = NoisyChannelSpellChecker.DEFAULT_TOKEN_LIMIT;
    private String preTag;
    private String postTag;
    private Template collateQuery;
    private Map<String, Object> collateParams;
    private boolean collatePrune = PhraseSuggestionContext.DEFAULT_COLLATE_PRUNE;
    private SmoothingModel model;
    private final Map<String, List<CandidateGenerator>> generators = new HashMap<>();

    public PhraseSuggestionBuilder(String name) {
        super(name);
    }

    /**
     * Sets the gram size for the n-gram model used for this suggester. The
     * default value is <tt>1</tt> corresponding to <tt>unigrams</tt>. Use
     * <tt>2</tt> for <tt>bigrams</tt> and <tt>3</tt> for <tt>trigrams</tt>.
     */
    public PhraseSuggestionBuilder gramSize(int gramSize) {
        if (gramSize < 1) {
            throw new IllegalArgumentException("gramSize must be >= 1");
        }
        this.gramSize = gramSize;
        return this;
    }

    /**
     * get the {@link #gramSize(int)} parameter
     */
    public Integer gramSize() {
        return this.gramSize;
    }

    /**
     * Sets the maximum percentage of the terms that at most considered to be
     * misspellings in order to form a correction. This method accepts a float
     * value in the range [0..1) as a fraction of the actual query terms a
     * number <tt>&gt;=1</tt> as an absolute number of query terms.
     *
     * The default is set to <tt>1.0</tt> which corresponds to that only
     * corrections with at most 1 misspelled term are returned.
     */
    public PhraseSuggestionBuilder maxErrors(float maxErrors) {
        if (maxErrors <= 0.0) {
            throw new IllegalArgumentException("max_error must be > 0.0");
        }
        this.maxErrors = maxErrors;
        return this;
    }

    /**
     * get the maxErrors setting
     */
    public Float maxErrors() {
        return this.maxErrors;
    }

    /**
     * Sets the separator that is used to separate terms in the bigram field. If
     * not set the whitespace character is used as a separator.
     */
    public PhraseSuggestionBuilder separator(String separator) {
        Objects.requireNonNull(separator, "separator cannot be set to null");
        this.separator = separator;
        return this;
    }

    /**
     * get the separator that is used to separate terms in the bigram field.
     */
    public String separator() {
        return this.separator;
    }

    /**
     * Sets the likelihood of a term being a misspelled even if the term exists
     * in the dictionary. The default it <tt>0.95</tt> corresponding to 5% or
     * the real words are misspelled.
     */
    public PhraseSuggestionBuilder realWordErrorLikelihood(float realWordErrorLikelihood) {
        if (realWordErrorLikelihood <= 0.0) {
            throw new IllegalArgumentException("real_word_error_likelihood must be > 0.0");
        }
        this.realWordErrorLikelihood = realWordErrorLikelihood;
        return this;
    }

    /**
     * get the {@link #realWordErrorLikelihood(float)} parameter
     */
    public Float realWordErrorLikelihood() {
        return this.realWordErrorLikelihood;
    }

    /**
     * Sets the confidence level for this suggester. The confidence level
     * defines a factor applied to the input phrases score which is used as a
     * threshold for other suggest candidates. Only candidates that score higher
     * than the threshold will be included in the result. For instance a
     * confidence level of <tt>1.0</tt> will only return suggestions that score
     * higher than the input phrase. If set to <tt>0.0</tt> the top N candidates
     * are returned. The default is <tt>1.0</tt>
     */
    public PhraseSuggestionBuilder confidence(float confidence) {
        if (confidence < 0.0) {
            throw new IllegalArgumentException("confidence must be >= 0.0");
        }
        this.confidence = confidence;
        return this;
    }

    /**
     * get the {@link #confidence()} parameter
     */
    public Float confidence() {
        return this.confidence;
    }

    /**
     * Adds a {@link CandidateGenerator} to this suggester. The
     * {@link CandidateGenerator} is used to draw candidates for each individual
     * phrase term before the candidates are scored.
     */
    public PhraseSuggestionBuilder addCandidateGenerator(CandidateGenerator generator) {
        List<CandidateGenerator> list = this.generators.get(generator.getType());
        if (list == null) {
            list = new ArrayList<>();
            this.generators.put(generator.getType(), list);
        }
        list.add(generator);
        return this;
    }

    /**
     * Clear the candidate generators.
     */
    public PhraseSuggestionBuilder clearCandidateGenerators() {
        this.generators.clear();
        return this;
    }

    /**
     * If set to <code>true</code> the phrase suggester will fail if the analyzer only
     * produces ngrams. the default it <code>true</code>.
     */
    public PhraseSuggestionBuilder forceUnigrams(boolean forceUnigrams) {
        this.forceUnigrams = forceUnigrams;
        return this;
    }

    /**
     * get the setting for {@link #forceUnigrams()}
     */
    public Boolean forceUnigrams() {
        return this.forceUnigrams;
    }

    /**
     * Sets an explicit smoothing model used for this suggester. The default is
     * {@link StupidBackoff}.
     */
    public PhraseSuggestionBuilder smoothingModel(SmoothingModel model) {
        this.model = model;
        return this;
    }

    /**
     * Gets the {@link SmoothingModel}
     */
    public SmoothingModel smoothingModel() {
        return this.model;
    }

    public PhraseSuggestionBuilder tokenLimit(int tokenLimit) {
        if (tokenLimit <= 0) {
            throw new IllegalArgumentException("token_limit must be >= 1");
        }
        this.tokenLimit = tokenLimit;
        return this;
    }

    /**
     * get the {@link #tokenLimit(int)} parameter
     */
    public Integer tokenLimit() {
        return this.tokenLimit;
    }

    /**
     * Setup highlighting for suggestions.  If this is called a highlight field
     * is returned with suggestions wrapping changed tokens with preTag and postTag.
     */
    public PhraseSuggestionBuilder highlight(String preTag, String postTag) {
        if ((preTag == null) != (postTag == null)) {
            throw new IllegalArgumentException("Pre and post tag must both be null or both not be null.");
        }
        this.preTag = preTag;
        this.postTag = postTag;
        return this;
    }

    /**
     * get the pre-tag for the highlighter set with {@link #highlight(String, String)}
     */
    public String preTag() {
        return this.preTag;
    }

    /**
     * get the post-tag for the highlighter set with {@link #highlight(String, String)}
     */
    public String postTag() {
        return this.postTag;
    }

    /**
     * Sets a query used for filtering out suggested phrases (collation).
     */
    public PhraseSuggestionBuilder collateQuery(String collateQuery) {
        this.collateQuery = new Template(collateQuery);
        return this;
    }

    /**
     * Sets a query used for filtering out suggested phrases (collation).
     */
    public PhraseSuggestionBuilder collateQuery(Template collateQueryTemplate) {
        this.collateQuery = collateQueryTemplate;
        return this;
    }

    /**
     * gets the query used for filtering out suggested phrases (collation).
     */
    public Template collateQuery() {
        return this.collateQuery;
    }

    /**
     * Sets additional params for collate script
     */
    public PhraseSuggestionBuilder collateParams(Map<String, Object> collateParams) {
        this.collateParams = collateParams;
        return this;
    }

    /**
     * gets additional params for collate script
     */
    public Map<String, Object> collateParams() {
        return this.collateParams;
    }

    /**
     * Sets whether to prune suggestions after collation
     */
    public PhraseSuggestionBuilder collatePrune(boolean collatePrune) {
        this.collatePrune = collatePrune;
        return this;
    }

    /**
     * Gets whether to prune suggestions after collation
     */
    public Boolean collatePrune() {
        return this.collatePrune;
    }

    @Override
    public XContentBuilder innerToXContent(XContentBuilder builder, Params params) throws IOException {
        builder.field(RWE_LIKELIHOOD_FIELD.getPreferredName(), realWordErrorLikelihood);
        builder.field(CONFIDENCE_FIELD.getPreferredName(), confidence);
        builder.field(SEPARATOR_FIELD.getPreferredName(), separator);
        builder.field(MAXERRORS_FIELD.getPreferredName(), maxErrors);
        if (gramSize != null) {
            builder.field(GRAMSIZE_FIELD.getPreferredName(), gramSize);
        }
        builder.field(FORCE_UNIGRAM_FIELD.getPreferredName(), forceUnigrams);
        builder.field(TOKEN_LIMIT_FIELD.getPreferredName(), tokenLimit);
        if (!generators.isEmpty()) {
            Set<Entry<String, List<CandidateGenerator>>> entrySet = generators.entrySet();
            for (Entry<String, List<CandidateGenerator>> entry : entrySet) {
                builder.startArray(entry.getKey());
                for (CandidateGenerator generator : entry.getValue()) {
                    generator.toXContent(builder, params);
                }
                builder.endArray();
            }
        }
        if (model != null) {
            builder.startObject(SMOOTHING_MODEL_FIELD.getPreferredName());
            model.toXContent(builder, params);
            builder.endObject();
        }
        if (preTag != null) {
            builder.startObject(HIGHLIGHT_FIELD.getPreferredName());
            builder.field(PRE_TAG_FIELD.getPreferredName(), preTag);
            builder.field(POST_TAG_FIELD.getPreferredName(), postTag);
            builder.endObject();
        }
        if (collateQuery != null) {
            builder.startObject(COLLATE_FIELD.getPreferredName());
            builder.field(COLLATE_QUERY_FIELD.getPreferredName(), collateQuery);
            if (collateParams != null) {
                builder.field(COLLATE_QUERY_PARAMS.getPreferredName(), collateParams);
            }
            builder.field(COLLATE_QUERY_PRUNE.getPreferredName(), collatePrune);
            builder.endObject();
        }
        return builder;
    }

<<<<<<< HEAD
    @Override
    protected PhraseSuggestionBuilder innerFromXContent(QueryParseContext parseContext, String suggestionName) throws IOException {
        XContentParser parser = parseContext.parser();
        PhraseSuggestionBuilder suggestion = new PhraseSuggestionBuilder(suggestionName);
        ParseFieldMatcher parseFieldMatcher = parseContext.parseFieldMatcher();
        XContentParser.Token token;
        String fieldName = null;
        while ((token = parser.nextToken()) != XContentParser.Token.END_OBJECT) {
            if (token == XContentParser.Token.FIELD_NAME) {
                fieldName = parser.currentName();
            } else if (token.isValue()) {
                if (parseFieldMatcher.match(fieldName, SuggestionBuilder.ANALYZER_FIELD)) {
                    suggestion.analyzer(parser.text());
                } else if (parseFieldMatcher.match(fieldName, SuggestionBuilder.FIELDNAME_FIELD)) {
                    suggestion.field(parser.text());
                } else if (parseFieldMatcher.match(fieldName, SuggestionBuilder.SIZE_FIELD)) {
                    suggestion.size(parser.intValue());
                } else if (parseFieldMatcher.match(fieldName, SuggestionBuilder.SHARDSIZE_FIELD)) {
                    suggestion.shardSize(parser.intValue());
                } else if (parseFieldMatcher.match(fieldName, PhraseSuggestionBuilder.RWE_LIKELIHOOD_FIELD)) {
                    suggestion.realWordErrorLikelihood(parser.floatValue());
                } else if (parseFieldMatcher.match(fieldName, PhraseSuggestionBuilder.CONFIDENCE_FIELD)) {
                    suggestion.confidence(parser.floatValue());
                } else if (parseFieldMatcher.match(fieldName, PhraseSuggestionBuilder.SEPARATOR_FIELD)) {
                    suggestion.separator(parser.text());
                } else if (parseFieldMatcher.match(fieldName, PhraseSuggestionBuilder.MAXERRORS_FIELD)) {
                    suggestion.maxErrors(parser.floatValue());
                } else if (parseFieldMatcher.match(fieldName, PhraseSuggestionBuilder.GRAMSIZE_FIELD)) {
                    suggestion.gramSize(parser.intValue());
                } else if (parseFieldMatcher.match(fieldName, PhraseSuggestionBuilder.FORCE_UNIGRAM_FIELD)) {
                    suggestion.forceUnigrams(parser.booleanValue());
                } else if (parseFieldMatcher.match(fieldName, PhraseSuggestionBuilder.TOKEN_LIMIT_FIELD)) {
                    suggestion.tokenLimit(parser.intValue());
                } else {
                    throw new IllegalArgumentException("suggester[phrase] doesn't support field [" + fieldName + "]");
=======
    /**
     * Creates a new {@link DirectCandidateGeneratorBuilder}
     *
     * @param field
     *            the field this candidate generator operates on.
     */
    public static DirectCandidateGeneratorBuilder candidateGenerator(String field) {
        return new DirectCandidateGeneratorBuilder(field);
    }

    /**
     * A "stupid-backoff" smoothing model similar to <a
     * href="http://en.wikipedia.org/wiki/Katz's_back-off_model"> Katz's
     * Backoff</a>. This model is used as the default if no model is configured.
     * <p>
     * See <a
     * href="http://en.wikipedia.org/wiki/N-gram#Smoothing_techniques">N-Gram
     * Smoothing</a> for details.
     * </p>
     */
    public static final class StupidBackoff extends SmoothingModel {
        /**
         * Default discount parameter for {@link StupidBackoff} smoothing
         */
        public static final double DEFAULT_BACKOFF_DISCOUNT = 0.4;
        private double discount = DEFAULT_BACKOFF_DISCOUNT;
        static final StupidBackoff PROTOTYPE = new StupidBackoff(DEFAULT_BACKOFF_DISCOUNT);
        private static final String NAME = "stupid_backoff";
        private static final ParseField DISCOUNT_FIELD = new ParseField("discount");

        /**
         * Creates a Stupid-Backoff smoothing model.
         *
         * @param discount
         *            the discount given to lower order ngrams if the higher order ngram doesn't exits
         */
        public StupidBackoff(double discount) {
            this.discount = discount;
        }

        /**
         * @return the discount parameter of the model
         */
        public double getDiscount() {
            return this.discount;
        }

        @Override
        protected XContentBuilder innerToXContent(XContentBuilder builder, Params params) throws IOException {
            builder.field(DISCOUNT_FIELD.getPreferredName(), discount);
            return builder;
        }

        @Override
        public String getWriteableName() {
            return NAME;
        }

        @Override
        public void writeTo(StreamOutput out) throws IOException {
            out.writeDouble(discount);
        }

        @Override
        public StupidBackoff readFrom(StreamInput in) throws IOException {
            return new StupidBackoff(in.readDouble());
        }

        @Override
        protected boolean doEquals(SmoothingModel other) {
            StupidBackoff otherModel = (StupidBackoff) other;
            return Objects.equals(discount, otherModel.discount);
        }

        @Override
        protected final int doHashCode() {
            return Objects.hash(discount);
        }

        @Override
        public SmoothingModel fromXContent(QueryParseContext parseContext) throws IOException {
            XContentParser parser = parseContext.parser();
            XContentParser.Token token;
            String fieldName = null;
            double discount = DEFAULT_BACKOFF_DISCOUNT;
            while ((token = parser.nextToken()) != Token.END_OBJECT) {
                if (token == XContentParser.Token.FIELD_NAME) {
                    fieldName = parser.currentName();
>>>>>>> ebcbe5d4
                }
            } else if (token == Token.START_ARRAY) {
                if (parseFieldMatcher.match(fieldName, DirectCandidateGeneratorBuilder.DIRECT_GENERATOR_FIELD)) {
                    // for now we only have a single type of generators
                    while ((token = parser.nextToken()) == Token.START_OBJECT) {
                        suggestion.addCandidateGenerator(DirectCandidateGeneratorBuilder.PROTOTYPE.fromXContent(parseContext));
                    }
                } else {
                    throw new IllegalArgumentException("suggester[phrase]  doesn't support array field [" + fieldName + "]");
                }
            } else if (token == Token.START_OBJECT) {
                if (parseFieldMatcher.match(fieldName, PhraseSuggestionBuilder.SMOOTHING_MODEL_FIELD)) {
                    ensureNoSmoothing(suggestion);
                    suggestion.smoothingModel(SmoothingModel.fromXContent(parseContext));
                } else if (parseFieldMatcher.match(fieldName, PhraseSuggestionBuilder.HIGHLIGHT_FIELD)) {
                    String preTag = null;
                    String postTag = null;
                    while ((token = parser.nextToken()) != XContentParser.Token.END_OBJECT) {
                        if (token == XContentParser.Token.FIELD_NAME) {
                            fieldName = parser.currentName();
                        } else if (token.isValue()) {
                            if (parseFieldMatcher.match(fieldName, PhraseSuggestionBuilder.PRE_TAG_FIELD)) {
                                preTag = parser.text();
                            } else if (parseFieldMatcher.match(fieldName, PhraseSuggestionBuilder.POST_TAG_FIELD)) {
                                postTag = parser.text();
                            } else {
                                throw new IllegalArgumentException(
                                    "suggester[phrase][highlight] doesn't support field [" + fieldName + "]");
                            }
                        }
                    }
                    suggestion.highlight(preTag, postTag);
                } else if (parseFieldMatcher.match(fieldName, PhraseSuggestionBuilder.COLLATE_FIELD)) {
                    while ((token = parser.nextToken()) != XContentParser.Token.END_OBJECT) {
                        if (token == XContentParser.Token.FIELD_NAME) {
                            fieldName = parser.currentName();
                        } else if (parseFieldMatcher.match(fieldName, PhraseSuggestionBuilder.COLLATE_QUERY_FIELD)) {
                            if (suggestion.collateQuery() != null) {
                                throw new IllegalArgumentException(
                                        "suggester[phrase][collate] query already set, doesn't support additional [" + fieldName + "]");
                            }
                            Template template = Template.parse(parser, parseFieldMatcher);
                            suggestion.collateQuery(template);
                        } else if (parseFieldMatcher.match(fieldName, PhraseSuggestionBuilder.COLLATE_QUERY_PARAMS)) {
                            suggestion.collateParams(parser.map());
                        } else if (parseFieldMatcher.match(fieldName, PhraseSuggestionBuilder.COLLATE_QUERY_PRUNE)) {
                            if (parser.isBooleanValue()) {
                                suggestion.collatePrune(parser.booleanValue());
                            } else {
                                throw new IllegalArgumentException("suggester[phrase][collate] prune must be either 'true' or 'false'");
                            }
                        } else {
                            throw new IllegalArgumentException(
                                    "suggester[phrase][collate] doesn't support field [" + fieldName + "]");
                        }
                    }
                } else {
                    throw new IllegalArgumentException("suggester[phrase]  doesn't support array field [" + fieldName + "]");
                }
            } else {
                throw new IllegalArgumentException("suggester[phrase] doesn't support field [" + fieldName + "]");
            }
        }
        return suggestion;
    }


    @Override
    public SuggestionContext build(QueryShardContext context) throws IOException {
        PhraseSuggestionContext suggestionContext = new PhraseSuggestionContext(context);
        MapperService mapperService = context.getMapperService();
        populateCommonFields(mapperService, suggestionContext);

        suggestionContext.setSeparator(BytesRefs.toBytesRef(this.separator));
        suggestionContext.setRealWordErrorLikelihood(this.realWordErrorLikelihood);
        suggestionContext.setConfidence(this.confidence);
        suggestionContext.setMaxErrors(this.maxErrors);
        suggestionContext.setSeparator(BytesRefs.toBytesRef(this.separator));
        suggestionContext.setRequireUnigram(this.forceUnigrams);
        suggestionContext.setTokenLimit(this.tokenLimit);
        suggestionContext.setPreTag(BytesRefs.toBytesRef(this.preTag));
        suggestionContext.setPostTag(BytesRefs.toBytesRef(this.postTag));

        if (this.gramSize != null) {
            suggestionContext.setGramSize(this.gramSize);
        }

        for (List<CandidateGenerator> candidateGenerators : this.generators.values()) {
            for (CandidateGenerator candidateGenerator : candidateGenerators) {
                suggestionContext.addGenerator(candidateGenerator.build(mapperService));
            }
        }

        if (this.model != null) {
            suggestionContext.setModel(this.model.buildWordScorerFactory());
        }

        if (this.collateQuery != null) {
            CompiledScript compiledScript = context.getScriptService().compile(this.collateQuery, ScriptContext.Standard.SEARCH,
                    Collections.emptyMap());
            suggestionContext.setCollateQueryScript(compiledScript);
            if (this.collateParams != null) {
                suggestionContext.setCollateScriptParams(this.collateParams);
            }
            suggestionContext.setCollatePrune(this.collatePrune);
        }

        // TODO remove this when field is mandatory in builder ctor
        if (suggestionContext.getField() == null) {
            throw new IllegalArgumentException("The required field option is missing");
        }

        MappedFieldType fieldType = mapperService.fullName(suggestionContext.getField());
        if (fieldType == null) {
            throw new IllegalArgumentException("No mapping found for field [" + suggestionContext.getField() + "]");
        } else if (suggestionContext.getAnalyzer() == null) {
            // no analyzer name passed in, so try the field's analyzer, or the default analyzer
            if (fieldType.searchAnalyzer() == null) {
                suggestionContext.setAnalyzer(mapperService.searchAnalyzer());
            } else {
                suggestionContext.setAnalyzer(fieldType.searchAnalyzer());
            }
        }

        if (suggestionContext.model() == null) {
            suggestionContext.setModel(StupidBackoffScorer.FACTORY);
        }

        if (this.gramSize == null || suggestionContext.generators().isEmpty()) {
            final ShingleTokenFilterFactory.Factory shingleFilterFactory = SuggestUtils
                    .getShingleFilterFactory(suggestionContext.getAnalyzer());
            if (this.gramSize == null) {
                // try to detect the shingle size
                if (shingleFilterFactory != null) {
                    suggestionContext.setGramSize(shingleFilterFactory.getMaxShingleSize());
                    if (suggestionContext.getAnalyzer() == null && shingleFilterFactory.getMinShingleSize() > 1
                            && !shingleFilterFactory.getOutputUnigrams()) {
                        throw new IllegalArgumentException("The default analyzer for field: [" + suggestionContext.getField()
                                + "] doesn't emit unigrams. If this is intentional try to set the analyzer explicitly");
                    }
                }
            }
            if (suggestionContext.generators().isEmpty()) {
                if (shingleFilterFactory != null && shingleFilterFactory.getMinShingleSize() > 1
                        && !shingleFilterFactory.getOutputUnigrams() && suggestionContext.getRequireUnigram()) {
                    throw new IllegalArgumentException("The default candidate generator for phrase suggest can't operate on field: ["
                            + suggestionContext.getField() + "] since it doesn't emit unigrams. "
                            + "If this is intentional try to set the candidate generator field explicitly");
                }
                // use a default generator on the same field
                DirectCandidateGenerator generator = new DirectCandidateGenerator();
                generator.setField(suggestionContext.getField());
                suggestionContext.addGenerator(generator);
            }
        }
        return suggestionContext;
    }

    private static void ensureNoSmoothing(PhraseSuggestionBuilder suggestion) {
        if (suggestion.smoothingModel() != null) {
            throw new IllegalArgumentException("only one smoothing model supported");
        }
    }

    @Override
    public String getWriteableName() {
        return SUGGESTION_NAME;
    }

    @Override
    public void doWriteTo(StreamOutput out) throws IOException {
        out.writeFloat(maxErrors);
        out.writeFloat(realWordErrorLikelihood);
        out.writeFloat(confidence);
        out.writeOptionalVInt(gramSize);
        boolean hasModel = model != null;
        out.writeBoolean(hasModel);
        if (hasModel) {
            out.writePhraseSuggestionSmoothingModel(model);
        }
        out.writeBoolean(forceUnigrams);
        out.writeVInt(tokenLimit);
        out.writeOptionalString(preTag);
        out.writeOptionalString(postTag);
        out.writeString(separator);
        if (collateQuery != null) {
            out.writeBoolean(true);
            collateQuery.writeTo(out);
        } else {
            out.writeBoolean(false);
        }
        out.writeMap(collateParams);
        out.writeOptionalBoolean(collatePrune);
        out.writeVInt(this.generators.size());
        for (Entry<String, List<CandidateGenerator>> entry : this.generators.entrySet()) {
            out.writeString(entry.getKey());
            List<CandidateGenerator> generatorsList = entry.getValue();
            out.writeVInt(generatorsList.size());
            for (CandidateGenerator generator : generatorsList) {
                generator.writeTo(out);
            }
        }
    }

    @Override
    public PhraseSuggestionBuilder doReadFrom(StreamInput in, String name) throws IOException {
        PhraseSuggestionBuilder builder = new PhraseSuggestionBuilder(name);
        builder.maxErrors = in.readFloat();
        builder.realWordErrorLikelihood = in.readFloat();
        builder.confidence = in.readFloat();
        builder.gramSize = in.readOptionalVInt();
        if (in.readBoolean()) {
            builder.model = in.readPhraseSuggestionSmoothingModel();
        }
        builder.forceUnigrams = in.readBoolean();
        builder.tokenLimit = in.readVInt();
        builder.preTag = in.readOptionalString();
        builder.postTag = in.readOptionalString();
        builder.separator = in.readString();
        if (in.readBoolean()) {
            builder.collateQuery = Template.readTemplate(in);
        }
        builder.collateParams = in.readMap();
        builder.collatePrune = in.readOptionalBoolean();
        int generatorsEntries = in.readVInt();
        for (int i = 0; i < generatorsEntries; i++) {
            String type = in.readString();
            int numberOfGenerators = in.readVInt();
            List<CandidateGenerator> generatorsList = new ArrayList<>(numberOfGenerators);
            for (int g = 0; g < numberOfGenerators; g++) {
                DirectCandidateGeneratorBuilder generator = DirectCandidateGeneratorBuilder.PROTOTYPE.readFrom(in);
                generatorsList.add(generator);
            }
            builder.generators.put(type, generatorsList);
        }
        return builder;
    }

    @Override
    protected boolean doEquals(PhraseSuggestionBuilder other) {
        return Objects.equals(maxErrors, other.maxErrors) &&
                Objects.equals(separator, other.separator) &&
                Objects.equals(realWordErrorLikelihood, other.realWordErrorLikelihood) &&
                Objects.equals(confidence, other.confidence) &&
                Objects.equals(generators, other.generators) &&
                Objects.equals(gramSize, other.gramSize) &&
                Objects.equals(model, other.model) &&
                Objects.equals(forceUnigrams, other.forceUnigrams) &&
                Objects.equals(tokenLimit, other.tokenLimit) &&
                Objects.equals(preTag, other.preTag) &&
                Objects.equals(postTag, other.postTag) &&
                Objects.equals(collateQuery, other.collateQuery) &&
                Objects.equals(collateParams, other.collateParams) &&
                Objects.equals(collatePrune, other.collatePrune);
    }

    @Override
    protected int doHashCode() {
        return Objects.hash(maxErrors, separator, realWordErrorLikelihood, confidence,
                generators, gramSize, model, forceUnigrams, tokenLimit, preTag, postTag,
                collateQuery, collateParams, collatePrune);
    }

    /**
     * {@link CandidateGenerator} interface.
     */
    public interface CandidateGenerator extends Writeable<CandidateGenerator>, ToXContent {
        String getType();

        CandidateGenerator fromXContent(QueryParseContext parseContext) throws IOException;

        PhraseSuggestionContext.DirectCandidateGenerator build(MapperService mapperService) throws IOException;
    }
}<|MERGE_RESOLUTION|>--- conflicted
+++ resolved
@@ -397,7 +397,6 @@
         return builder;
     }
 
-<<<<<<< HEAD
     @Override
     protected PhraseSuggestionBuilder innerFromXContent(QueryParseContext parseContext, String suggestionName) throws IOException {
         XContentParser parser = parseContext.parser();
@@ -433,96 +432,6 @@
                     suggestion.tokenLimit(parser.intValue());
                 } else {
                     throw new IllegalArgumentException("suggester[phrase] doesn't support field [" + fieldName + "]");
-=======
-    /**
-     * Creates a new {@link DirectCandidateGeneratorBuilder}
-     *
-     * @param field
-     *            the field this candidate generator operates on.
-     */
-    public static DirectCandidateGeneratorBuilder candidateGenerator(String field) {
-        return new DirectCandidateGeneratorBuilder(field);
-    }
-
-    /**
-     * A "stupid-backoff" smoothing model similar to <a
-     * href="http://en.wikipedia.org/wiki/Katz's_back-off_model"> Katz's
-     * Backoff</a>. This model is used as the default if no model is configured.
-     * <p>
-     * See <a
-     * href="http://en.wikipedia.org/wiki/N-gram#Smoothing_techniques">N-Gram
-     * Smoothing</a> for details.
-     * </p>
-     */
-    public static final class StupidBackoff extends SmoothingModel {
-        /**
-         * Default discount parameter for {@link StupidBackoff} smoothing
-         */
-        public static final double DEFAULT_BACKOFF_DISCOUNT = 0.4;
-        private double discount = DEFAULT_BACKOFF_DISCOUNT;
-        static final StupidBackoff PROTOTYPE = new StupidBackoff(DEFAULT_BACKOFF_DISCOUNT);
-        private static final String NAME = "stupid_backoff";
-        private static final ParseField DISCOUNT_FIELD = new ParseField("discount");
-
-        /**
-         * Creates a Stupid-Backoff smoothing model.
-         *
-         * @param discount
-         *            the discount given to lower order ngrams if the higher order ngram doesn't exits
-         */
-        public StupidBackoff(double discount) {
-            this.discount = discount;
-        }
-
-        /**
-         * @return the discount parameter of the model
-         */
-        public double getDiscount() {
-            return this.discount;
-        }
-
-        @Override
-        protected XContentBuilder innerToXContent(XContentBuilder builder, Params params) throws IOException {
-            builder.field(DISCOUNT_FIELD.getPreferredName(), discount);
-            return builder;
-        }
-
-        @Override
-        public String getWriteableName() {
-            return NAME;
-        }
-
-        @Override
-        public void writeTo(StreamOutput out) throws IOException {
-            out.writeDouble(discount);
-        }
-
-        @Override
-        public StupidBackoff readFrom(StreamInput in) throws IOException {
-            return new StupidBackoff(in.readDouble());
-        }
-
-        @Override
-        protected boolean doEquals(SmoothingModel other) {
-            StupidBackoff otherModel = (StupidBackoff) other;
-            return Objects.equals(discount, otherModel.discount);
-        }
-
-        @Override
-        protected final int doHashCode() {
-            return Objects.hash(discount);
-        }
-
-        @Override
-        public SmoothingModel fromXContent(QueryParseContext parseContext) throws IOException {
-            XContentParser parser = parseContext.parser();
-            XContentParser.Token token;
-            String fieldName = null;
-            double discount = DEFAULT_BACKOFF_DISCOUNT;
-            while ((token = parser.nextToken()) != Token.END_OBJECT) {
-                if (token == XContentParser.Token.FIELD_NAME) {
-                    fieldName = parser.currentName();
->>>>>>> ebcbe5d4
                 }
             } else if (token == Token.START_ARRAY) {
                 if (parseFieldMatcher.match(fieldName, DirectCandidateGeneratorBuilder.DIRECT_GENERATOR_FIELD)) {
