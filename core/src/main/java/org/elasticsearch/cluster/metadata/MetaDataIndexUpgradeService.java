/*
 * Licensed to Elasticsearch under one or more contributor
 * license agreements. See the NOTICE file distributed with
 * this work for additional information regarding copyright
 * ownership. Elasticsearch licenses this file to you under
 * the Apache License, Version 2.0 (the "License"); you may
 * not use this file except in compliance with the License.
 * You may obtain a copy of the License at
 *
 *    http://www.apache.org/licenses/LICENSE-2.0
 *
 * Unless required by applicable law or agreed to in writing,
 * software distributed under the License is distributed on an
 * "AS IS" BASIS, WITHOUT WARRANTIES OR CONDITIONS OF ANY
 * KIND, either express or implied.  See the License for the
 * specific language governing permissions and limitations
 * under the License.
 */
package org.elasticsearch.cluster.metadata;

import com.carrotsearch.hppc.cursors.ObjectCursor;
import org.apache.lucene.analysis.Analyzer;
import org.apache.lucene.misc.IndexMergeTool;
import org.elasticsearch.Version;
import org.elasticsearch.common.component.AbstractComponent;
import org.elasticsearch.common.inject.Inject;
import org.elasticsearch.common.settings.IndexScopedSettings;
import org.elasticsearch.common.settings.Setting;
import org.elasticsearch.common.settings.Settings;
import org.elasticsearch.index.IndexSettings;
import org.elasticsearch.index.MergePolicyConfig;
import org.elasticsearch.index.analysis.AnalysisService;
import org.elasticsearch.index.analysis.NamedAnalyzer;
import org.elasticsearch.index.mapper.MapperService;
import org.elasticsearch.index.seqno.LocalCheckpointService;
import org.elasticsearch.index.similarity.SimilarityService;
import org.elasticsearch.indices.mapper.MapperRegistry;

import java.util.Collections;
import java.util.Map;
import java.util.Set;

import static java.util.Collections.unmodifiableSet;
import static org.elasticsearch.common.util.set.Sets.newHashSet;

/**
 * This service is responsible for upgrading legacy index metadata to the current version
 * <p>
 * Every time an existing index is introduced into cluster this service should be used
 * to upgrade the existing index metadata to the latest version of the cluster. It typically
 * occurs during cluster upgrade, when dangling indices are imported into the cluster or indices
 * are restored from a repository.
 */
public class MetaDataIndexUpgradeService extends AbstractComponent {

    private final MapperRegistry mapperRegistry;
    private final IndexScopedSettings indexScopedSettigns;

    @Inject
    public MetaDataIndexUpgradeService(Settings settings, MapperRegistry mapperRegistry, IndexScopedSettings indexScopedSettings) {
        super(settings);
        this.mapperRegistry = mapperRegistry;
        this.indexScopedSettigns = indexScopedSettings;
    }

    /**
     * Checks that the index can be upgraded to the current version of the master node.
     *
     * <p>
     * If the index does not need upgrade it returns the index metadata unchanged, otherwise it returns a modified index metadata. If index
     * cannot be updated the method throws an exception.
     */
    public IndexMetaData upgradeIndexMetaData(IndexMetaData indexMetaData) {
        // Throws an exception if there are too-old segments:
        if (isUpgraded(indexMetaData)) {
            assert indexMetaData == archiveBrokenIndexSettings(indexMetaData) : "all settings must have been upgraded before";
            return indexMetaData;
        }
        checkSupportedVersion(indexMetaData);
        IndexMetaData newMetaData = indexMetaData;
        // we have to run this first otherwise in we try to create IndexSettings
        // with broken settings and fail in checkMappingsCompatibility
        newMetaData = archiveBrokenIndexSettings(newMetaData);
        // only run the check with the upgraded settings!!
        checkMappingsCompatibility(newMetaData);
        return markAsUpgraded(newMetaData);
    }


    /**
     * Checks if the index was already opened by this version of Elasticsearch and doesn't require any additional checks.
     */
    boolean isUpgraded(IndexMetaData indexMetaData) {
        return indexMetaData.getUpgradedVersion().onOrAfter(Version.CURRENT);
    }

    /**
     * Elasticsearch 3.0 no longer supports indices with pre Lucene v5.0 (Elasticsearch v2.0.0.beta1) segments. All indices
     * that were created before Elasticsearch v2.0.0.beta1 should be upgraded using upgrade API before they can
     * be open by this version of elasticsearch.
     */
    private void checkSupportedVersion(IndexMetaData indexMetaData) {
        if (indexMetaData.getState() == IndexMetaData.State.OPEN && isSupportedVersion(indexMetaData) == false) {
            throw new IllegalStateException("The index [" + indexMetaData.getIndex() + "] was created before v2.0.0.beta1 and wasn't upgraded."
                + " This index should be open using a version before " + Version.CURRENT.minimumCompatibilityVersion()
                + " and upgraded using the upgrade API.");
        }
    }

    /*
     * Returns true if this index can be supported by the current version of elasticsearch
     */
    private static boolean isSupportedVersion(IndexMetaData indexMetaData) {
        if (indexMetaData.getCreationVersion().onOrAfter(Version.V_2_0_0_beta1)) {
            // The index was created with elasticsearch that was using Lucene 5.2.1
            return true;
        }
        if (indexMetaData.getMinimumCompatibleVersion() != null &&
            indexMetaData.getMinimumCompatibleVersion().onOrAfter(org.apache.lucene.util.Version.LUCENE_5_0_0)) {
            //The index was upgraded we can work with it
            return true;
        }
        return false;
    }

<<<<<<< HEAD
    /** All known byte-sized settings for an index. */
    public static final Set<String> INDEX_BYTES_SIZE_SETTINGS = unmodifiableSet(newHashSet(
        "index.merge.policy.floor_segment",
        "index.merge.policy.max_merged_segment",
        "index.merge.policy.max_merge_size",
        "index.merge.policy.min_merge_size",
        "index.shard.recovery.file_chunk_size",
        "index.shard.recovery.translog_size",
        "index.store.throttle.max_bytes_per_sec",
        "index.translog.flush_threshold_size",
        "index.translog.fs.buffer_size",
        "index.version_map_size"));

    /** All known time settings for an index. */
    public static final Set<String> INDEX_TIME_SETTINGS = unmodifiableSet(newHashSet(
        "index.gateway.wait_for_mapping_update_post_recovery",
        "index.shard.wait_for_mapping_update_post_recovery",
        "index.gc_deletes",
        "index.indexing.slowlog.threshold.index.debug",
        "index.indexing.slowlog.threshold.index.info",
        "index.indexing.slowlog.threshold.index.trace",
        "index.indexing.slowlog.threshold.index.warn",
        "index.refresh_interval",
        "index.search.slowlog.threshold.fetch.debug",
        "index.search.slowlog.threshold.fetch.info",
        "index.search.slowlog.threshold.fetch.trace",
        "index.search.slowlog.threshold.fetch.warn",
        "index.search.slowlog.threshold.query.debug",
        "index.search.slowlog.threshold.query.info",
        "index.search.slowlog.threshold.query.trace",
        "index.search.slowlog.threshold.query.warn",
        "index.shadow.wait_for_initial_commit",
        "index.store.stats_refresh_interval",
        "index.translog.flush_threshold_period",
        "index.translog.interval",
        "index.translog.sync_interval",
        "index.shard.inactive_time",
        LocalCheckpointService.SETTINGS_BIT_ARRAYS_SIZE,
        UnassignedInfo.INDEX_DELAYED_NODE_LEFT_TIMEOUT_SETTING));

    /**
     * Elasticsearch 2.0 requires units on byte/memory and time settings; this method adds the default unit to any such settings that are
     * missing units.
     */
    private IndexMetaData addDefaultUnitsIfNeeded(IndexMetaData indexMetaData) {
        if (indexMetaData.getCreationVersion().before(Version.V_2_0_0_beta1)) {
            // TODO: can we somehow only do this *once* for a pre-2.0 index?  Maybe we could stuff a "fake marker setting" here?  Seems hackish...
            // Created lazily if we find any settings that are missing units:
            Settings settings = indexMetaData.getSettings();
            Settings.Builder newSettings = null;
            for (String byteSizeSetting : INDEX_BYTES_SIZE_SETTINGS) {
                String value = settings.get(byteSizeSetting);
                if (value != null) {
                    try {
                        Long.parseLong(value);
                    } catch (NumberFormatException nfe) {
                        continue;
                    }
                    // It's a naked number that previously would be interpreted as default unit (bytes); now we add it:
                    logger.warn("byte-sized index setting [{}] with value [{}] is missing units; assuming default units (b) but in future versions this will be a hard error", byteSizeSetting, value);
                    if (newSettings == null) {
                        newSettings = Settings.builder();
                        newSettings.put(settings);
                    }
                    newSettings.put(byteSizeSetting, value + "b");
                }
            }
            for (String timeSetting : INDEX_TIME_SETTINGS) {
                String value = settings.get(timeSetting);
                if (value != null) {
                    try {
                        Long.parseLong(value);
                    } catch (NumberFormatException nfe) {
                        continue;
                    }
                    // It's a naked number that previously would be interpreted as default unit (ms); now we add it:
                    logger.warn("time index setting [{}] with value [{}] is missing units; assuming default units (ms) but in future versions this will be a hard error", timeSetting, value);
                    if (newSettings == null) {
                        newSettings = Settings.builder();
                        newSettings.put(settings);
                    }
                    newSettings.put(timeSetting, value + "ms");
                }
            }
            if (newSettings != null) {
                // At least one setting was changed:
                return IndexMetaData.builder(indexMetaData)
                    .version(indexMetaData.getVersion())
                    .settings(newSettings.build())
                    .build();
            }
        }

        // No changes:
        return indexMetaData;
    }


=======
>>>>>>> b5aee207
    /**
     * Checks the mappings for compatibility with the current version
     */
    private void checkMappingsCompatibility(IndexMetaData indexMetaData) {
        try {
            // We cannot instantiate real analysis server at this point because the node might not have
            // been started yet. However, we don't really need real analyzers at this stage - so we can fake it
            IndexSettings indexSettings = new IndexSettings(indexMetaData, this.settings);
            SimilarityService similarityService = new SimilarityService(indexSettings, Collections.emptyMap());

            try (AnalysisService analysisService = new FakeAnalysisService(indexSettings)) {
                try (MapperService mapperService = new MapperService(indexSettings, analysisService, similarityService, mapperRegistry, () -> null)) {
                    for (ObjectCursor<MappingMetaData> cursor : indexMetaData.getMappings().values()) {
                        MappingMetaData mappingMetaData = cursor.value;
                        mapperService.merge(mappingMetaData.type(), mappingMetaData.source(), MapperService.MergeReason.MAPPING_RECOVERY, false);
                    }
                }
            }
        } catch (Exception ex) {
            // Wrap the inner exception so we have the index name in the exception message
            throw new IllegalStateException("unable to upgrade the mappings for the index [" + indexMetaData.getIndex() + "]", ex);
        }
    }

    /**
     * Marks index as upgraded so we don't have to test it again
     */
    private IndexMetaData markAsUpgraded(IndexMetaData indexMetaData) {
        Settings settings = Settings.builder().put(indexMetaData.getSettings()).put(IndexMetaData.SETTING_VERSION_UPGRADED, Version.CURRENT).build();
        return IndexMetaData.builder(indexMetaData).settings(settings).build();
    }

    /**
     * A fake analysis server that returns the same keyword analyzer for all requests
     */
    private static class FakeAnalysisService extends AnalysisService {

        private Analyzer fakeAnalyzer = new Analyzer() {
            @Override
            protected TokenStreamComponents createComponents(String fieldName) {
                throw new UnsupportedOperationException("shouldn't be here");
            }
        };

        public FakeAnalysisService(IndexSettings indexSettings) {
            super(indexSettings, Collections.emptyMap(), Collections.emptyMap(), Collections.emptyMap(), Collections.emptyMap());
        }

        @Override
        public NamedAnalyzer analyzer(String name) {
            return new NamedAnalyzer(name, fakeAnalyzer);
        }

        @Override
        public void close() {
            fakeAnalyzer.close();
            super.close();
        }
    }

    private static final String ARCHIVED_SETTINGS_PREFIX = "archived.";

    IndexMetaData archiveBrokenIndexSettings(IndexMetaData indexMetaData) {
        Settings settings = indexMetaData.getSettings();
        Settings.Builder builder = Settings.builder();
        boolean changed = false;
        for (Map.Entry<String, String> entry : settings.getAsMap().entrySet()) {
            try {
                Setting<?> setting = indexScopedSettigns.get(entry.getKey());
                if (setting != null) {
                    setting.get(settings);
                    builder.put(entry.getKey(), entry.getValue());
                } else {
                    if (indexScopedSettigns.isPrivateSetting(entry.getKey()) || entry.getKey().startsWith(ARCHIVED_SETTINGS_PREFIX)) {
                        builder.put(entry.getKey(), entry.getValue());
                    } else {
                        changed = true;
                        logger.warn("[{}] found unknown index setting: {} value: {} - archiving", indexMetaData.getIndex(), entry.getKey(), entry.getValue());
                        // we put them back in here such that tools can check from the outside if there are any indices with broken settings. The setting can remain there
                        // but we want users to be aware that some of their setting are broken and they can research why and what they need to do to replace them.
                        builder.put(ARCHIVED_SETTINGS_PREFIX + entry.getKey(), entry.getValue());
                    }
                }
            } catch (IllegalArgumentException ex) {
                changed = true;
                logger.warn("[{}] found invalid index setting: {} value: {} - archiving",ex, indexMetaData.getIndex(), entry.getKey(), entry.getValue());
                // we put them back in here such that tools can check from the outside if there are any indices with broken settings. The setting can remain there
                // but we want users to be aware that some of their setting sare broken and they can research why and what they need to do to replace them.
                builder.put(ARCHIVED_SETTINGS_PREFIX + entry.getKey(), entry.getValue());
            }
        }

        return changed ? IndexMetaData.builder(indexMetaData).settings(builder.build()).build() : indexMetaData;
    }

}<|MERGE_RESOLUTION|>--- conflicted
+++ resolved
@@ -20,7 +20,6 @@
 
 import com.carrotsearch.hppc.cursors.ObjectCursor;
 import org.apache.lucene.analysis.Analyzer;
-import org.apache.lucene.misc.IndexMergeTool;
 import org.elasticsearch.Version;
 import org.elasticsearch.common.component.AbstractComponent;
 import org.elasticsearch.common.inject.Inject;
@@ -28,20 +27,14 @@
 import org.elasticsearch.common.settings.Setting;
 import org.elasticsearch.common.settings.Settings;
 import org.elasticsearch.index.IndexSettings;
-import org.elasticsearch.index.MergePolicyConfig;
 import org.elasticsearch.index.analysis.AnalysisService;
 import org.elasticsearch.index.analysis.NamedAnalyzer;
 import org.elasticsearch.index.mapper.MapperService;
-import org.elasticsearch.index.seqno.LocalCheckpointService;
 import org.elasticsearch.index.similarity.SimilarityService;
 import org.elasticsearch.indices.mapper.MapperRegistry;
 
 import java.util.Collections;
 import java.util.Map;
-import java.util.Set;
-
-import static java.util.Collections.unmodifiableSet;
-import static org.elasticsearch.common.util.set.Sets.newHashSet;
 
 /**
  * This service is responsible for upgrading legacy index metadata to the current version
@@ -101,9 +94,10 @@
      */
     private void checkSupportedVersion(IndexMetaData indexMetaData) {
         if (indexMetaData.getState() == IndexMetaData.State.OPEN && isSupportedVersion(indexMetaData) == false) {
-            throw new IllegalStateException("The index [" + indexMetaData.getIndex() + "] was created before v2.0.0.beta1 and wasn't upgraded."
-                + " This index should be open using a version before " + Version.CURRENT.minimumCompatibilityVersion()
-                + " and upgraded using the upgrade API.");
+            throw new IllegalStateException("The index [" + indexMetaData.getIndex() + "] was created before v2.0.0.beta1 and wasn't " +
+                    "upgraded."
+                    + " This index should be open using a version before " + Version.CURRENT.minimumCompatibilityVersion()
+                    + " and upgraded using the upgrade API.");
         }
     }
 
@@ -116,114 +110,13 @@
             return true;
         }
         if (indexMetaData.getMinimumCompatibleVersion() != null &&
-            indexMetaData.getMinimumCompatibleVersion().onOrAfter(org.apache.lucene.util.Version.LUCENE_5_0_0)) {
+                indexMetaData.getMinimumCompatibleVersion().onOrAfter(org.apache.lucene.util.Version.LUCENE_5_0_0)) {
             //The index was upgraded we can work with it
             return true;
         }
         return false;
     }
 
-<<<<<<< HEAD
-    /** All known byte-sized settings for an index. */
-    public static final Set<String> INDEX_BYTES_SIZE_SETTINGS = unmodifiableSet(newHashSet(
-        "index.merge.policy.floor_segment",
-        "index.merge.policy.max_merged_segment",
-        "index.merge.policy.max_merge_size",
-        "index.merge.policy.min_merge_size",
-        "index.shard.recovery.file_chunk_size",
-        "index.shard.recovery.translog_size",
-        "index.store.throttle.max_bytes_per_sec",
-        "index.translog.flush_threshold_size",
-        "index.translog.fs.buffer_size",
-        "index.version_map_size"));
-
-    /** All known time settings for an index. */
-    public static final Set<String> INDEX_TIME_SETTINGS = unmodifiableSet(newHashSet(
-        "index.gateway.wait_for_mapping_update_post_recovery",
-        "index.shard.wait_for_mapping_update_post_recovery",
-        "index.gc_deletes",
-        "index.indexing.slowlog.threshold.index.debug",
-        "index.indexing.slowlog.threshold.index.info",
-        "index.indexing.slowlog.threshold.index.trace",
-        "index.indexing.slowlog.threshold.index.warn",
-        "index.refresh_interval",
-        "index.search.slowlog.threshold.fetch.debug",
-        "index.search.slowlog.threshold.fetch.info",
-        "index.search.slowlog.threshold.fetch.trace",
-        "index.search.slowlog.threshold.fetch.warn",
-        "index.search.slowlog.threshold.query.debug",
-        "index.search.slowlog.threshold.query.info",
-        "index.search.slowlog.threshold.query.trace",
-        "index.search.slowlog.threshold.query.warn",
-        "index.shadow.wait_for_initial_commit",
-        "index.store.stats_refresh_interval",
-        "index.translog.flush_threshold_period",
-        "index.translog.interval",
-        "index.translog.sync_interval",
-        "index.shard.inactive_time",
-        LocalCheckpointService.SETTINGS_BIT_ARRAYS_SIZE,
-        UnassignedInfo.INDEX_DELAYED_NODE_LEFT_TIMEOUT_SETTING));
-
-    /**
-     * Elasticsearch 2.0 requires units on byte/memory and time settings; this method adds the default unit to any such settings that are
-     * missing units.
-     */
-    private IndexMetaData addDefaultUnitsIfNeeded(IndexMetaData indexMetaData) {
-        if (indexMetaData.getCreationVersion().before(Version.V_2_0_0_beta1)) {
-            // TODO: can we somehow only do this *once* for a pre-2.0 index?  Maybe we could stuff a "fake marker setting" here?  Seems hackish...
-            // Created lazily if we find any settings that are missing units:
-            Settings settings = indexMetaData.getSettings();
-            Settings.Builder newSettings = null;
-            for (String byteSizeSetting : INDEX_BYTES_SIZE_SETTINGS) {
-                String value = settings.get(byteSizeSetting);
-                if (value != null) {
-                    try {
-                        Long.parseLong(value);
-                    } catch (NumberFormatException nfe) {
-                        continue;
-                    }
-                    // It's a naked number that previously would be interpreted as default unit (bytes); now we add it:
-                    logger.warn("byte-sized index setting [{}] with value [{}] is missing units; assuming default units (b) but in future versions this will be a hard error", byteSizeSetting, value);
-                    if (newSettings == null) {
-                        newSettings = Settings.builder();
-                        newSettings.put(settings);
-                    }
-                    newSettings.put(byteSizeSetting, value + "b");
-                }
-            }
-            for (String timeSetting : INDEX_TIME_SETTINGS) {
-                String value = settings.get(timeSetting);
-                if (value != null) {
-                    try {
-                        Long.parseLong(value);
-                    } catch (NumberFormatException nfe) {
-                        continue;
-                    }
-                    // It's a naked number that previously would be interpreted as default unit (ms); now we add it:
-                    logger.warn("time index setting [{}] with value [{}] is missing units; assuming default units (ms) but in future versions this will be a hard error", timeSetting, value);
-                    if (newSettings == null) {
-                        newSettings = Settings.builder();
-                        newSettings.put(settings);
-                    }
-                    newSettings.put(timeSetting, value + "ms");
-                }
-            }
-            if (newSettings != null) {
-                // At least one setting was changed:
-                return IndexMetaData.builder(indexMetaData)
-                    .version(indexMetaData.getVersion())
-                    .settings(newSettings.build())
-                    .build();
-            }
-        }
-
-        // No changes:
-        return indexMetaData;
-    }
-
-
-=======
->>>>>>> b5aee207
     /**
      * Checks the mappings for compatibility with the current version
      */
@@ -235,10 +128,12 @@
             SimilarityService similarityService = new SimilarityService(indexSettings, Collections.emptyMap());
 
             try (AnalysisService analysisService = new FakeAnalysisService(indexSettings)) {
-                try (MapperService mapperService = new MapperService(indexSettings, analysisService, similarityService, mapperRegistry, () -> null)) {
+                try (MapperService mapperService = new MapperService(indexSettings, analysisService, similarityService, mapperRegistry,
+                        () -> null)) {
                     for (ObjectCursor<MappingMetaData> cursor : indexMetaData.getMappings().values()) {
                         MappingMetaData mappingMetaData = cursor.value;
-                        mapperService.merge(mappingMetaData.type(), mappingMetaData.source(), MapperService.MergeReason.MAPPING_RECOVERY, false);
+                        mapperService.merge(mappingMetaData.type(), mappingMetaData.source(), MapperService.MergeReason.MAPPING_RECOVERY,
+                                false);
                     }
                 }
             }
@@ -252,7 +147,8 @@
      * Marks index as upgraded so we don't have to test it again
      */
     private IndexMetaData markAsUpgraded(IndexMetaData indexMetaData) {
-        Settings settings = Settings.builder().put(indexMetaData.getSettings()).put(IndexMetaData.SETTING_VERSION_UPGRADED, Version.CURRENT).build();
+        Settings settings = Settings.builder().put(indexMetaData.getSettings()).put(IndexMetaData.SETTING_VERSION_UPGRADED, Version
+                .CURRENT).build();
         return IndexMetaData.builder(indexMetaData).settings(settings).build();
     }
 
@@ -301,17 +197,23 @@
                         builder.put(entry.getKey(), entry.getValue());
                     } else {
                         changed = true;
-                        logger.warn("[{}] found unknown index setting: {} value: {} - archiving", indexMetaData.getIndex(), entry.getKey(), entry.getValue());
-                        // we put them back in here such that tools can check from the outside if there are any indices with broken settings. The setting can remain there
-                        // but we want users to be aware that some of their setting are broken and they can research why and what they need to do to replace them.
+                        logger.warn("[{}] found unknown index setting: {} value: {} - archiving", indexMetaData.getIndex(), entry.getKey
+                                (), entry.getValue());
+                        // we put them back in here such that tools can check from the outside if there are any indices with broken
+                        // settings. The setting can remain there
+                        // but we want users to be aware that some of their setting are broken and they can research why and what they
+                        // need to do to replace them.
                         builder.put(ARCHIVED_SETTINGS_PREFIX + entry.getKey(), entry.getValue());
                     }
                 }
             } catch (IllegalArgumentException ex) {
                 changed = true;
-                logger.warn("[{}] found invalid index setting: {} value: {} - archiving",ex, indexMetaData.getIndex(), entry.getKey(), entry.getValue());
-                // we put them back in here such that tools can check from the outside if there are any indices with broken settings. The setting can remain there
-                // but we want users to be aware that some of their setting sare broken and they can research why and what they need to do to replace them.
+                logger.warn("[{}] found invalid index setting: {} value: {} - archiving", ex, indexMetaData.getIndex(), entry.getKey(),
+                        entry.getValue());
+                // we put them back in here such that tools can check from the outside if there are any indices with broken settings. The
+                // setting can remain there
+                // but we want users to be aware that some of their setting sare broken and they can research why and what they need to
+                // do to replace them.
                 builder.put(ARCHIVED_SETTINGS_PREFIX + entry.getKey(), entry.getValue());
             }
         }
