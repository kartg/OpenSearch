/*
 * Licensed to Elasticsearch under one or more contributor
 * license agreements. See the NOTICE file distributed with
 * this work for additional information regarding copyright
 * ownership. Elasticsearch licenses this file to you under
 * the Apache License, Version 2.0 (the "License"); you may
 * not use this file except in compliance with the License.
 * You may obtain a copy of the License at
 *
 *    http://www.apache.org/licenses/LICENSE-2.0
 *
 * Unless required by applicable law or agreed to in writing,
 * software distributed under the License is distributed on an
 * "AS IS" BASIS, WITHOUT WARRANTIES OR CONDITIONS OF ANY
 * KIND, either express or implied.  See the License for the
 * specific language governing permissions and limitations
 * under the License.
 */

package org.elasticsearch.aliases;

import org.apache.lucene.util.LuceneTestCase.Slow;
import org.elasticsearch.Version;
import org.elasticsearch.action.ActionRequestValidationException;
import org.elasticsearch.action.admin.indices.alias.Alias;
import org.elasticsearch.action.admin.indices.alias.IndicesAliasesRequestBuilder;
import org.elasticsearch.action.admin.indices.alias.exists.AliasesExistResponse;
import org.elasticsearch.action.admin.indices.alias.get.GetAliasesResponse;
import org.elasticsearch.action.admin.indices.create.CreateIndexRequestBuilder;
import org.elasticsearch.action.index.IndexResponse;
import org.elasticsearch.action.search.SearchResponse;
import org.elasticsearch.cluster.ClusterState;
import org.elasticsearch.cluster.metadata.AliasAction;
import org.elasticsearch.cluster.metadata.AliasMetaData;
import org.elasticsearch.cluster.metadata.AliasOrIndex;
import org.elasticsearch.cluster.metadata.IndexMetaData;
import org.elasticsearch.common.StopWatch;
import org.elasticsearch.common.settings.Settings;
import org.elasticsearch.common.unit.TimeValue;
import org.elasticsearch.index.query.QueryBuilder;
import org.elasticsearch.index.query.QueryBuilders;
import org.elasticsearch.rest.action.admin.indices.alias.delete.AliasesNotFoundException;
import org.elasticsearch.search.SearchHit;
import org.elasticsearch.search.SearchHits;
import org.elasticsearch.search.aggregations.AggregationBuilders;
import org.elasticsearch.search.aggregations.bucket.global.Global;
import org.elasticsearch.search.aggregations.bucket.terms.Terms;
import org.elasticsearch.search.sort.SortOrder;
import org.elasticsearch.test.ElasticsearchIntegrationTest;
import org.junit.Test;

import java.util.Arrays;
import java.util.Set;
import java.util.concurrent.ExecutorService;
import java.util.concurrent.Executors;
import java.util.concurrent.TimeUnit;

import static com.google.common.collect.Sets.newHashSet;
import static org.elasticsearch.client.Requests.createIndexRequest;
import static org.elasticsearch.client.Requests.indexRequest;
import static org.elasticsearch.cluster.metadata.IndexMetaData.*;
import static org.elasticsearch.common.settings.Settings.settingsBuilder;
import static org.elasticsearch.index.query.QueryBuilders.*;
import static org.elasticsearch.test.hamcrest.CollectionAssertions.hasKey;
import static org.elasticsearch.test.hamcrest.ElasticsearchAssertions.*;
import static org.hamcrest.Matchers.*;

/**
 *
 */
@Slow
public class IndexAliasesTests extends ElasticsearchIntegrationTest {

    @Test
    public void testAliases() throws Exception {
        logger.info("--> creating index [test]");
        createIndex("test");

        ensureGreen();

        logger.info("--> aliasing index [test] with [alias1]");
        assertAcked(admin().indices().prepareAliases().addAlias("test", "alias1"));

        logger.info("--> indexing against [alias1], should work now");
        IndexResponse indexResponse = client().index(indexRequest("alias1").type("type1").id("1").source(source("1", "test"))).actionGet();
        assertThat(indexResponse.getIndex(), equalTo("test"));

        logger.info("--> creating index [test_x]");
        createIndex("test_x");

        ensureGreen();

        logger.info("--> remove [alias1], Aliasing index [test_x] with [alias1]");
        assertAcked(admin().indices().prepareAliases().removeAlias("test", "alias1").addAlias("test_x", "alias1"));

        logger.info("--> indexing against [alias1], should work against [test_x]");
        indexResponse = client().index(indexRequest("alias1").type("type1").id("1").source(source("1", "test"))).actionGet();
        assertThat(indexResponse.getIndex(), equalTo("test_x"));
    }

    @Test
    public void testFailedFilter() throws Exception {
        logger.info("--> creating index [test]");
        createIndex("test");

        ensureGreen();

        //invalid filter, invalid json
        IndicesAliasesRequestBuilder indicesAliasesRequestBuilder = admin().indices().prepareAliases().addAlias("test", "alias1", "abcde");
        try {
            indicesAliasesRequestBuilder.get();
            fail("put alias should have been failed due to invalid filter");
        } catch (IllegalArgumentException e) {
            assertThat(e.getMessage(), equalTo("failed to parse filter for alias [alias1]"));
        }

        //valid json , invalid filter
        indicesAliasesRequestBuilder = admin().indices().prepareAliases().addAlias("test", "alias1", "{ \"test\": {} }");
        try {
            indicesAliasesRequestBuilder.get();
            fail("put alias should have been failed due to invalid filter");
        } catch (IllegalArgumentException e) {
            assertThat(e.getMessage(), equalTo("failed to parse filter for alias [alias1]"));
        }
    }

    @Test
    public void testFilteringAliases() throws Exception {
        logger.info("--> creating index [test]");
        assertAcked(prepareCreate("test").addMapping("type", "user", "type=string"));

        ensureGreen();

        logger.info("--> aliasing index [test] with [alias1] and filter [user:kimchy]");
        QueryBuilder filter = termQuery("user", "kimchy");
        assertAcked(admin().indices().prepareAliases().addAlias("test", "alias1", filter));

        // For now just making sure that filter was stored with the alias
        logger.info("--> making sure that filter was stored with alias [alias1] and filter [user:kimchy]");
        ClusterState clusterState = admin().cluster().prepareState().get().getState();
        IndexMetaData indexMd = clusterState.metaData().index("test");
        assertThat(indexMd.aliases().get("alias1").filter().string(), equalTo("{\"term\":{\"user\":{\"value\":\"kimchy\",\"boost\":1.0}}}"));

    }

    @Test
    public void testEmptyFilter() throws Exception {
        logger.info("--> creating index [test]");
        createIndex("test");
        ensureGreen();

        logger.info("--> aliasing index [test] with [alias1] and empty filter");
        assertAcked(admin().indices().prepareAliases().addAlias("test", "alias1", "{}"));
    }

    @Test
    public void testSearchingFilteringAliasesSingleIndex() throws Exception {
        logger.info("--> creating index [test]");
        assertAcked(prepareCreate("test").addMapping("type1", "id", "type=string", "name", "type=string"));

        ensureGreen();

        logger.info("--> adding filtering aliases to index [test]");
        assertAcked(admin().indices().prepareAliases().addAlias("test", "alias1"));
        assertAcked(admin().indices().prepareAliases().addAlias("test", "alias2"));
        assertAcked(admin().indices().prepareAliases().addAlias("test", "foos", termQuery("name", "foo")));
        assertAcked(admin().indices().prepareAliases().addAlias("test", "bars", termQuery("name", "bar")));
        assertAcked(admin().indices().prepareAliases().addAlias("test", "tests", termQuery("name", "test")));

        logger.info("--> indexing against [test]");
        client().index(indexRequest("test").type("type1").id("1").source(source("1", "foo test")).refresh(true)).actionGet();
        client().index(indexRequest("test").type("type1").id("2").source(source("2", "bar test")).refresh(true)).actionGet();
        client().index(indexRequest("test").type("type1").id("3").source(source("3", "baz test")).refresh(true)).actionGet();
        client().index(indexRequest("test").type("type1").id("4").source(source("4", "something else")).refresh(true)).actionGet();

        logger.info("--> checking single filtering alias search");
        SearchResponse searchResponse = client().prepareSearch("foos").setQuery(QueryBuilders.matchAllQuery()).get();
        assertHits(searchResponse.getHits(), "1");

        logger.info("--> checking single filtering alias wildcard search");
        searchResponse = client().prepareSearch("fo*").setQuery(QueryBuilders.matchAllQuery()).get();
        assertHits(searchResponse.getHits(), "1");

        searchResponse = client().prepareSearch("tests").setQuery(QueryBuilders.matchAllQuery()).get();
        assertHits(searchResponse.getHits(), "1", "2", "3");

        logger.info("--> checking single filtering alias search with sort");
        searchResponse = client().prepareSearch("tests").setQuery(QueryBuilders.matchAllQuery()).addSort("_uid", SortOrder.ASC).get();
        assertHits(searchResponse.getHits(), "1", "2", "3");

        logger.info("--> checking single filtering alias search with global facets");
        searchResponse = client().prepareSearch("tests").setQuery(QueryBuilders.matchQuery("name", "bar"))
                .addAggregation(AggregationBuilders.global("global").subAggregation(AggregationBuilders.terms("test").field("name")))
                .get();
        assertSearchResponse(searchResponse);
        Global global = searchResponse.getAggregations().get("global");
        Terms terms = global.getAggregations().get("test");
        assertThat(terms.getBuckets().size(), equalTo(4));

        logger.info("--> checking single filtering alias search with global facets and sort");
        searchResponse = client().prepareSearch("tests").setQuery(QueryBuilders.matchQuery("name", "bar"))
                .addAggregation(AggregationBuilders.global("global").subAggregation(AggregationBuilders.terms("test").field("name")))
                .addSort("_uid", SortOrder.ASC).get();
        assertSearchResponse(searchResponse);
        global = searchResponse.getAggregations().get("global");
        terms = global.getAggregations().get("test");
        assertThat(terms.getBuckets().size(), equalTo(4));

        logger.info("--> checking single filtering alias search with non-global facets");
        searchResponse = client().prepareSearch("tests").setQuery(QueryBuilders.matchQuery("name", "bar"))
                .addAggregation(AggregationBuilders.terms("test").field("name"))
                .addSort("_uid", SortOrder.ASC).get();
        assertSearchResponse(searchResponse);
        terms = searchResponse.getAggregations().get("test");
        assertThat(terms.getBuckets().size(), equalTo(2));

        searchResponse = client().prepareSearch("foos", "bars").setQuery(QueryBuilders.matchAllQuery()).get();
        assertHits(searchResponse.getHits(), "1", "2");

        logger.info("--> checking single non-filtering alias search");
        searchResponse = client().prepareSearch("alias1").setQuery(QueryBuilders.matchAllQuery()).get();
        assertHits(searchResponse.getHits(), "1", "2", "3", "4");

        logger.info("--> checking non-filtering alias and filtering alias search");
        searchResponse = client().prepareSearch("alias1", "foos").setQuery(QueryBuilders.matchAllQuery()).get();
        assertHits(searchResponse.getHits(), "1", "2", "3", "4");

        logger.info("--> checking index and filtering alias search");
        searchResponse = client().prepareSearch("test", "foos").setQuery(QueryBuilders.matchAllQuery()).get();
        assertHits(searchResponse.getHits(), "1", "2", "3", "4");

        logger.info("--> checking index and alias wildcard search");
        searchResponse = client().prepareSearch("te*", "fo*").setQuery(QueryBuilders.matchAllQuery()).get();
        assertHits(searchResponse.getHits(), "1", "2", "3", "4");
    }

    @Test
    public void testSearchingFilteringAliasesTwoIndices() throws Exception {
        logger.info("--> creating index [test1]");
        assertAcked(prepareCreate("test1").addMapping("type1", "name", "type=string"));
        logger.info("--> creating index [test2]");
        assertAcked(prepareCreate("test2").addMapping("type1", "name", "type=string"));
        ensureGreen();

        logger.info("--> adding filtering aliases to index [test1]");
        assertAcked(admin().indices().prepareAliases().addAlias("test1", "aliasToTest1"));
        assertAcked(admin().indices().prepareAliases().addAlias("test1", "aliasToTests"));
        assertAcked(admin().indices().prepareAliases().addAlias("test1", "foos", termQuery("name", "foo")));
        assertAcked(admin().indices().prepareAliases().addAlias("test1", "bars", termQuery("name", "bar")));

        logger.info("--> adding filtering aliases to index [test2]");
        assertAcked(admin().indices().prepareAliases().addAlias("test2", "aliasToTest2"));
        assertAcked(admin().indices().prepareAliases().addAlias("test2", "aliasToTests"));
        assertAcked(admin().indices().prepareAliases().addAlias("test2", "foos", termQuery("name", "foo")));

        logger.info("--> indexing against [test1]");
        client().index(indexRequest("test1").type("type1").id("1").source(source("1", "foo test"))).get();
        client().index(indexRequest("test1").type("type1").id("2").source(source("2", "bar test"))).get();
        client().index(indexRequest("test1").type("type1").id("3").source(source("3", "baz test"))).get();
        client().index(indexRequest("test1").type("type1").id("4").source(source("4", "something else"))).get();

        logger.info("--> indexing against [test2]");
        client().index(indexRequest("test2").type("type1").id("5").source(source("5", "foo test"))).get();
        client().index(indexRequest("test2").type("type1").id("6").source(source("6", "bar test"))).get();
        client().index(indexRequest("test2").type("type1").id("7").source(source("7", "baz test"))).get();
        client().index(indexRequest("test2").type("type1").id("8").source(source("8", "something else"))).get();

        refresh();

        logger.info("--> checking filtering alias for two indices");
        SearchResponse searchResponse = client().prepareSearch("foos").setQuery(QueryBuilders.matchAllQuery()).get();
        assertHits(searchResponse.getHits(), "1", "5");
        assertThat(client().prepareCount("foos").setQuery(QueryBuilders.matchAllQuery()).get().getCount(), equalTo(2L));

        logger.info("--> checking filtering alias for one index");
        searchResponse = client().prepareSearch("bars").setQuery(QueryBuilders.matchAllQuery()).get();
        assertHits(searchResponse.getHits(), "2");
        assertThat(client().prepareCount("bars").setQuery(QueryBuilders.matchAllQuery()).get().getCount(), equalTo(1L));

        logger.info("--> checking filtering alias for two indices and one complete index");
        searchResponse = client().prepareSearch("foos", "test1").setQuery(QueryBuilders.matchAllQuery()).get();
        assertHits(searchResponse.getHits(), "1", "2", "3", "4", "5");
        assertThat(client().prepareCount("foos", "test1").setQuery(QueryBuilders.matchAllQuery()).get().getCount(), equalTo(5L));

        logger.info("--> checking filtering alias for two indices and non-filtering alias for one index");
        searchResponse = client().prepareSearch("foos", "aliasToTest1").setQuery(QueryBuilders.matchAllQuery()).get();
        assertHits(searchResponse.getHits(), "1", "2", "3", "4", "5");
        assertThat(client().prepareCount("foos", "aliasToTest1").setQuery(QueryBuilders.matchAllQuery()).get().getCount(), equalTo(5L));

        logger.info("--> checking filtering alias for two indices and non-filtering alias for both indices");
        searchResponse = client().prepareSearch("foos", "aliasToTests").setQuery(QueryBuilders.matchAllQuery()).get();
        assertThat(searchResponse.getHits().totalHits(), equalTo(8L));
        assertThat(client().prepareCount("foos", "aliasToTests").setQuery(QueryBuilders.matchAllQuery()).get().getCount(), equalTo(8L));

        logger.info("--> checking filtering alias for two indices and non-filtering alias for both indices");
        searchResponse = client().prepareSearch("foos", "aliasToTests").setQuery(QueryBuilders.termQuery("name", "something")).get();
        assertHits(searchResponse.getHits(), "4", "8");
        assertThat(client().prepareCount("foos", "aliasToTests").setQuery(QueryBuilders.termQuery("name", "something")).get().getCount(), equalTo(2L));
    }

    @Test
    public void testSearchingFilteringAliasesMultipleIndices() throws Exception {
        logger.info("--> creating indices");
        createIndex("test1", "test2", "test3");

        assertAcked(client().admin().indices().preparePutMapping("test1", "test2", "test3")
                .setType("type1")
                .setSource("name", "type=string"));

        ensureGreen();

        logger.info("--> adding aliases to indices");
        assertAcked(admin().indices().prepareAliases().addAlias("test1", "alias12"));
        assertAcked(admin().indices().prepareAliases().addAlias("test2", "alias12"));

        logger.info("--> adding filtering aliases to indices");
        assertAcked(admin().indices().prepareAliases().addAlias("test1", "filter1", termQuery("name", "test1")));

        assertAcked(admin().indices().prepareAliases().addAlias("test2", "filter23", termQuery("name", "foo")));
        assertAcked(admin().indices().prepareAliases().addAlias("test3", "filter23", termQuery("name", "foo")));

        assertAcked(admin().indices().prepareAliases().addAlias("test1", "filter13", termQuery("name", "baz")));
        assertAcked(admin().indices().prepareAliases().addAlias("test3", "filter13", termQuery("name", "baz")));

        logger.info("--> indexing against [test1]");
        client().index(indexRequest("test1").type("type1").id("11").source(source("11", "foo test1"))).get();
        client().index(indexRequest("test1").type("type1").id("12").source(source("12", "bar test1"))).get();
        client().index(indexRequest("test1").type("type1").id("13").source(source("13", "baz test1"))).get();

        client().index(indexRequest("test2").type("type1").id("21").source(source("21", "foo test2"))).get();
        client().index(indexRequest("test2").type("type1").id("22").source(source("22", "bar test2"))).get();
        client().index(indexRequest("test2").type("type1").id("23").source(source("23", "baz test2"))).get();

        client().index(indexRequest("test3").type("type1").id("31").source(source("31", "foo test3"))).get();
        client().index(indexRequest("test3").type("type1").id("32").source(source("32", "bar test3"))).get();
        client().index(indexRequest("test3").type("type1").id("33").source(source("33", "baz test3"))).get();

        refresh();

        logger.info("--> checking filtering alias for multiple indices");
        SearchResponse searchResponse = client().prepareSearch("filter23", "filter13").setQuery(QueryBuilders.matchAllQuery()).get();
        assertHits(searchResponse.getHits(), "21", "31", "13", "33");
        assertThat(client().prepareCount("filter23", "filter13").setQuery(QueryBuilders.matchAllQuery()).get().getCount(), equalTo(4L));

        searchResponse = client().prepareSearch("filter23", "filter1").setQuery(QueryBuilders.matchAllQuery()).get();
        assertHits(searchResponse.getHits(), "21", "31", "11", "12", "13");
        assertThat(client().prepareCount("filter23", "filter1").setQuery(QueryBuilders.matchAllQuery()).get().getCount(), equalTo(5L));

        searchResponse = client().prepareSearch("filter13", "filter1").setQuery(QueryBuilders.matchAllQuery()).get();
        assertHits(searchResponse.getHits(), "11", "12", "13", "33");
        assertThat(client().prepareCount("filter13", "filter1").setQuery(QueryBuilders.matchAllQuery()).get().getCount(), equalTo(4L));

        searchResponse = client().prepareSearch("filter13", "filter1", "filter23").setQuery(QueryBuilders.matchAllQuery()).get();
        assertHits(searchResponse.getHits(), "11", "12", "13", "21", "31", "33");
        assertThat(client().prepareCount("filter13", "filter1", "filter23").setQuery(QueryBuilders.matchAllQuery()).get().getCount(), equalTo(6L));

        searchResponse = client().prepareSearch("filter23", "filter13", "test2").setQuery(QueryBuilders.matchAllQuery()).get();
        assertHits(searchResponse.getHits(), "21", "22", "23", "31", "13", "33");
        assertThat(client().prepareCount("filter23", "filter13", "test2").setQuery(QueryBuilders.matchAllQuery()).get().getCount(), equalTo(6L));

        searchResponse = client().prepareSearch("filter23", "filter13", "test1", "test2").setQuery(QueryBuilders.matchAllQuery()).get();
        assertHits(searchResponse.getHits(), "11", "12", "13", "21", "22", "23", "31", "33");
        assertThat(client().prepareCount("filter23", "filter13", "test1", "test2").setQuery(QueryBuilders.matchAllQuery()).get().getCount(), equalTo(8L));
    }

    @Test
    public void testDeletingByQueryFilteringAliases() throws Exception {
        logger.info("--> creating index [test1] and [test2");
        assertAcked(prepareCreate("test1").addMapping("type1", "name", "type=string"));
        assertAcked(prepareCreate("test2").addMapping("type1", "name", "type=string"));
        ensureGreen();

        logger.info("--> adding filtering aliases to index [test1]");
        assertAcked(admin().indices().prepareAliases().addAlias("test1", "aliasToTest1"));
        assertAcked(admin().indices().prepareAliases().addAlias("test1", "aliasToTests"));
        assertAcked(admin().indices().prepareAliases().addAlias("test1", "foos", termQuery("name", "foo")));
        assertAcked(admin().indices().prepareAliases().addAlias("test1", "bars", termQuery("name", "bar")));
        assertAcked(admin().indices().prepareAliases().addAlias("test1", "tests", termQuery("name", "test")));

        logger.info("--> adding filtering aliases to index [test2]");
        assertAcked(admin().indices().prepareAliases().addAlias("test2", "aliasToTest2"));
        assertAcked(admin().indices().prepareAliases().addAlias("test2", "aliasToTests"));
        assertAcked(admin().indices().prepareAliases().addAlias("test2", "foos", termQuery("name", "foo")));
        assertAcked(admin().indices().prepareAliases().addAlias("test2", "tests", termQuery("name", "test")));

        logger.info("--> indexing against [test1]");
        client().index(indexRequest("test1").type("type1").id("1").source(source("1", "foo test"))).get();
        client().index(indexRequest("test1").type("type1").id("2").source(source("2", "bar test"))).get();
        client().index(indexRequest("test1").type("type1").id("3").source(source("3", "baz test"))).get();
        client().index(indexRequest("test1").type("type1").id("4").source(source("4", "something else"))).get();

        logger.info("--> indexing against [test2]");
        client().index(indexRequest("test2").type("type1").id("5").source(source("5", "foo test"))).get();
        client().index(indexRequest("test2").type("type1").id("6").source(source("6", "bar test"))).get();
        client().index(indexRequest("test2").type("type1").id("7").source(source("7", "baz test"))).get();
        client().index(indexRequest("test2").type("type1").id("8").source(source("8", "something else"))).get();

        refresh();

        logger.info("--> checking counts before delete");
        assertThat(client().prepareCount("bars").setQuery(QueryBuilders.matchAllQuery()).get().getCount(), equalTo(1L));
    }

    
    
    @Test
    public void testDeleteAliases() throws Exception {
        logger.info("--> creating index [test1] and [test2]");
        assertAcked(prepareCreate("test1").addMapping("type", "name", "type=string"));
        assertAcked(prepareCreate("test2").addMapping("type", "name", "type=string"));
        ensureGreen();

        logger.info("--> adding filtering aliases to index [test1]");
        assertAcked(admin().indices().prepareAliases().addAlias("test1", "aliasToTest1")
                .addAlias("test1", "aliasToTests")
                .addAlias("test1", "foos", termQuery("name", "foo"))
                .addAlias("test1", "bars", termQuery("name", "bar"))
                .addAlias("test1", "tests", termQuery("name", "test")));

        logger.info("--> adding filtering aliases to index [test2]");
        assertAcked(admin().indices().prepareAliases().addAlias("test2", "aliasToTest2")
                .addAlias("test2", "aliasToTests")
                .addAlias("test2", "foos", termQuery("name", "foo"))
                .addAlias("test2", "tests", termQuery("name", "test")));
        
        String[] indices = {"test1", "test2"}; 
        String[] aliases = {"aliasToTest1", "foos", "bars", "tests", "aliasToTest2", "aliasToTests"};
        
        admin().indices().prepareAliases().removeAlias(indices, aliases).get();
        
        AliasesExistResponse response = admin().indices().prepareAliasesExist(aliases).get();
        assertThat(response.exists(), equalTo(false));
    }

    
    @Test
    public void testWaitForAliasCreationMultipleShards() throws Exception {
        logger.info("--> creating index [test]");
        createIndex("test");

        ensureGreen();

        for (int i = 0; i < 10; i++) {
            assertAcked(admin().indices().prepareAliases().addAlias("test", "alias" + i));
            client().index(indexRequest("alias" + i).type("type1").id("1").source(source("1", "test"))).get();
        }
    }

    @Test
    public void testWaitForAliasCreationSingleShard() throws Exception {
        logger.info("--> creating index [test]");
        assertAcked(admin().indices().create(createIndexRequest("test").settings(settingsBuilder().put("index.numberOfReplicas", 0).put("index.numberOfShards", 1))).get());

        ensureGreen();

        for (int i = 0; i < 10; i++) {
            assertAcked(admin().indices().prepareAliases().addAlias("test", "alias" + i));
            client().index(indexRequest("alias" + i).type("type1").id("1").source(source("1", "test"))).get();
        }
    }

    @Test
    public void testWaitForAliasSimultaneousUpdate() throws Exception {
        final int aliasCount = 10;

        logger.info("--> creating index [test]");
        createIndex("test");

        ensureGreen();

        ExecutorService executor = Executors.newFixedThreadPool(aliasCount);
        for (int i = 0; i < aliasCount; i++) {
            final String aliasName = "alias" + i;
            executor.submit(new Runnable() {
                @Override
                public void run() {
                    assertAcked(admin().indices().prepareAliases().addAlias("test", aliasName));
                    client().index(indexRequest(aliasName).type("type1").id("1").source(source("1", "test"))).actionGet();
                }
            });
        }
        executor.shutdown();
        boolean done = executor.awaitTermination(10, TimeUnit.SECONDS);
        assertThat(done, equalTo(true));
        if (!done) {
            executor.shutdownNow();
        }
    }


    @Test
    public void testSameAlias() throws Exception {
        logger.info("--> creating index [test]");
        assertAcked(prepareCreate("test").addMapping("type", "name", "type=string"));
        ensureGreen();

        logger.info("--> creating alias1 ");
        assertAcked((admin().indices().prepareAliases().addAlias("test", "alias1")));
        TimeValue timeout = TimeValue.timeValueSeconds(2);
        logger.info("--> recreating alias1 ");
        StopWatch stopWatch = new StopWatch();
        stopWatch.start();
        assertAcked((admin().indices().prepareAliases().addAlias("test", "alias1").setTimeout(timeout)));
        assertThat(stopWatch.stop().lastTaskTime().millis(), lessThan(timeout.millis()));

        logger.info("--> modifying alias1 to have a filter");
        stopWatch.start();
        assertAcked((admin().indices().prepareAliases().addAlias("test", "alias1", termQuery("name", "foo")).setTimeout(timeout)));
        assertThat(stopWatch.stop().lastTaskTime().millis(), lessThan(timeout.millis()));

        logger.info("--> recreating alias1 with the same filter");
        stopWatch.start();
        assertAcked((admin().indices().prepareAliases().addAlias("test", "alias1", termQuery("name", "foo")).setTimeout(timeout)));
        assertThat(stopWatch.stop().lastTaskTime().millis(), lessThan(timeout.millis()));

        logger.info("--> recreating alias1 with a different filter");
        stopWatch.start();
        assertAcked((admin().indices().prepareAliases().addAlias("test", "alias1", termQuery("name", "bar")).setTimeout(timeout)));
        assertThat(stopWatch.stop().lastTaskTime().millis(), lessThan(timeout.millis()));

        logger.info("--> verify that filter was updated");
<<<<<<< HEAD
        AliasMetaData aliasMetaData = internalCluster().clusterService().state().metaData().aliases().get("alias1").get("test");
        assertThat(aliasMetaData.getFilter().toString(), equalTo("{\"term\":{\"name\":{\"value\":\"bar\",\"boost\":1.0}}}"));
=======
        AliasMetaData aliasMetaData = ((AliasOrIndex.Alias) internalCluster().clusterService().state().metaData().getAliasAndIndexLookup().get("alias1")).getFirstAliasMetaData();
        assertThat(aliasMetaData.getFilter().toString(), equalTo("{\"term\":{\"name\":\"bar\"}}"));
>>>>>>> 20faccca

        logger.info("--> deleting alias1");
        stopWatch.start();
        assertAcked((admin().indices().prepareAliases().removeAlias("test", "alias1").setTimeout(timeout)));
        assertThat(stopWatch.stop().lastTaskTime().millis(), lessThan(timeout.millis()));

        
    }
    
    @Test(expected = AliasesNotFoundException.class)
    public void testIndicesRemoveNonExistingAliasResponds404() throws Exception {
        logger.info("--> creating index [test]");
        createIndex("test");
        ensureGreen();
        logger.info("--> deleting alias1 which does not exist");
        assertAcked((admin().indices().prepareAliases().removeAlias("test", "alias1")));
    }

    @Test
    public void testIndicesGetAliases() throws Exception {

        logger.info("--> creating indices [foobar, test, test123, foobarbaz, bazbar]");
        createIndex("foobar");
        createIndex("test");
        createIndex("test123");
        createIndex("foobarbaz");
        createIndex("bazbar");

        assertAcked(client().admin().indices().preparePutMapping("foobar", "test", "test123", "foobarbaz", "bazbar")
                .setType("type").setSource("field", "type=string"));
        ensureGreen();

        logger.info("--> creating aliases [alias1, alias2]");
        assertAcked(admin().indices().prepareAliases().addAlias("foobar", "alias1").addAlias("foobar", "alias2"));

        logger.info("--> getting alias1");
        GetAliasesResponse getResponse = admin().indices().prepareGetAliases("alias1").get();
        assertThat(getResponse, notNullValue());
        assertThat(getResponse.getAliases().size(), equalTo(1));
        assertThat(getResponse.getAliases().get("foobar").size(), equalTo(1));
        assertThat(getResponse.getAliases().get("foobar").get(0), notNullValue());
        assertThat(getResponse.getAliases().get("foobar").get(0).alias(), equalTo("alias1"));
        assertThat(getResponse.getAliases().get("foobar").get(0).getFilter(), nullValue());
        assertThat(getResponse.getAliases().get("foobar").get(0).getIndexRouting(), nullValue());
        assertThat(getResponse.getAliases().get("foobar").get(0).getSearchRouting(), nullValue());
        AliasesExistResponse existsResponse = admin().indices().prepareAliasesExist("alias1").get();
        assertThat(existsResponse.exists(), equalTo(true));

        logger.info("--> getting all aliases that start with alias*");
        getResponse = admin().indices().prepareGetAliases("alias*").get();
        assertThat(getResponse, notNullValue());
        assertThat(getResponse.getAliases().size(), equalTo(1));
        assertThat(getResponse.getAliases().get("foobar").size(), equalTo(2));
        assertThat(getResponse.getAliases().get("foobar").get(0), notNullValue());
        assertThat(getResponse.getAliases().get("foobar").get(0).alias(), equalTo("alias1"));
        assertThat(getResponse.getAliases().get("foobar").get(0).getFilter(), nullValue());
        assertThat(getResponse.getAliases().get("foobar").get(0).getIndexRouting(), nullValue());
        assertThat(getResponse.getAliases().get("foobar").get(0).getSearchRouting(), nullValue());
        assertThat(getResponse.getAliases().get("foobar").get(1), notNullValue());
        assertThat(getResponse.getAliases().get("foobar").get(1).alias(), equalTo("alias2"));
        assertThat(getResponse.getAliases().get("foobar").get(1).getFilter(), nullValue());
        assertThat(getResponse.getAliases().get("foobar").get(1).getIndexRouting(), nullValue());
        assertThat(getResponse.getAliases().get("foobar").get(1).getSearchRouting(), nullValue());
        existsResponse = admin().indices().prepareAliasesExist("alias*").get();
        assertThat(existsResponse.exists(), equalTo(true));


        logger.info("--> creating aliases [bar, baz, foo]");
        assertAcked(admin().indices().prepareAliases()
                .addAlias("bazbar", "bar")
                .addAlias("bazbar", "bac", termQuery("field", "value"))
                .addAlias("foobar", "foo"));

        assertAcked(admin().indices().prepareAliases()
                .addAliasAction(new AliasAction(AliasAction.Type.ADD, "foobar", "bac").routing("bla")));

        logger.info("--> getting bar and baz for index bazbar");
        getResponse = admin().indices().prepareGetAliases("bar", "bac").addIndices("bazbar").get();
        assertThat(getResponse, notNullValue());
        assertThat(getResponse.getAliases().size(), equalTo(1));
        assertThat(getResponse.getAliases().get("bazbar").size(), equalTo(2));
        assertThat(getResponse.getAliases().get("bazbar").get(0), notNullValue());
        assertThat(getResponse.getAliases().get("bazbar").get(0).alias(), equalTo("bac"));
        assertThat(getResponse.getAliases().get("bazbar").get(0).getFilter().string(), containsString("term"));
        assertThat(getResponse.getAliases().get("bazbar").get(0).getFilter().string(), containsString("field"));
        assertThat(getResponse.getAliases().get("bazbar").get(0).getFilter().string(), containsString("value"));
        assertThat(getResponse.getAliases().get("bazbar").get(0).getIndexRouting(), nullValue());
        assertThat(getResponse.getAliases().get("bazbar").get(0).getSearchRouting(), nullValue());
        assertThat(getResponse.getAliases().get("bazbar").get(1), notNullValue());
        assertThat(getResponse.getAliases().get("bazbar").get(1).alias(), equalTo("bar"));
        assertThat(getResponse.getAliases().get("bazbar").get(1).getFilter(), nullValue());
        assertThat(getResponse.getAliases().get("bazbar").get(1).getIndexRouting(), nullValue());
        assertThat(getResponse.getAliases().get("bazbar").get(1).getSearchRouting(), nullValue());
        existsResponse = admin().indices().prepareAliasesExist("bar", "bac")
                .addIndices("bazbar").get();
        assertThat(existsResponse.exists(), equalTo(true));

        logger.info("--> getting *b* for index baz*");
        getResponse = admin().indices().prepareGetAliases("*b*").addIndices("baz*").get();
        assertThat(getResponse, notNullValue());
        assertThat(getResponse.getAliases().size(), equalTo(1));
        assertThat(getResponse.getAliases().get("bazbar").size(), equalTo(2));
        assertThat(getResponse.getAliases().get("bazbar").get(0), notNullValue());
        assertThat(getResponse.getAliases().get("bazbar").get(0).alias(), equalTo("bac"));
        assertThat(getResponse.getAliases().get("bazbar").get(0).getFilter().string(), containsString("term"));
        assertThat(getResponse.getAliases().get("bazbar").get(0).getFilter().string(), containsString("field"));
        assertThat(getResponse.getAliases().get("bazbar").get(0).getFilter().string(), containsString("value"));
        assertThat(getResponse.getAliases().get("bazbar").get(0).getIndexRouting(), nullValue());
        assertThat(getResponse.getAliases().get("bazbar").get(0).getSearchRouting(), nullValue());
        assertThat(getResponse.getAliases().get("bazbar").get(1), notNullValue());
        assertThat(getResponse.getAliases().get("bazbar").get(1).alias(), equalTo("bar"));
        assertThat(getResponse.getAliases().get("bazbar").get(1).getFilter(), nullValue());
        assertThat(getResponse.getAliases().get("bazbar").get(1).getIndexRouting(), nullValue());
        assertThat(getResponse.getAliases().get("bazbar").get(1).getSearchRouting(), nullValue());
        existsResponse = admin().indices().prepareAliasesExist("*b*")
                .addIndices("baz*").get();
        assertThat(existsResponse.exists(), equalTo(true));

        logger.info("--> getting *b* for index *bar");
        getResponse = admin().indices().prepareGetAliases("b*").addIndices("*bar").get();
        assertThat(getResponse, notNullValue());
        assertThat(getResponse.getAliases().size(), equalTo(2));
        assertThat(getResponse.getAliases().get("bazbar").size(), equalTo(2));
        assertThat(getResponse.getAliases().get("bazbar").get(0), notNullValue());
        assertThat(getResponse.getAliases().get("bazbar").get(0).alias(), equalTo("bac"));
        assertThat(getResponse.getAliases().get("bazbar").get(0).getFilter().string(), containsString("term"));
        assertThat(getResponse.getAliases().get("bazbar").get(0).getFilter().string(), containsString("field"));
        assertThat(getResponse.getAliases().get("bazbar").get(0).getFilter().string(), containsString("value"));
        assertThat(getResponse.getAliases().get("bazbar").get(0).getIndexRouting(), nullValue());
        assertThat(getResponse.getAliases().get("bazbar").get(0).getSearchRouting(), nullValue());
        assertThat(getResponse.getAliases().get("bazbar").get(1), notNullValue());
        assertThat(getResponse.getAliases().get("bazbar").get(1).alias(), equalTo("bar"));
        assertThat(getResponse.getAliases().get("bazbar").get(1).getFilter(), nullValue());
        assertThat(getResponse.getAliases().get("bazbar").get(1).getIndexRouting(), nullValue());
        assertThat(getResponse.getAliases().get("bazbar").get(1).getSearchRouting(), nullValue());
        assertThat(getResponse.getAliases().get("foobar").get(0), notNullValue());
        assertThat(getResponse.getAliases().get("foobar").get(0).alias(), equalTo("bac"));
        assertThat(getResponse.getAliases().get("foobar").get(0).getFilter(), nullValue());
        assertThat(getResponse.getAliases().get("foobar").get(0).getIndexRouting(), equalTo("bla"));
        assertThat(getResponse.getAliases().get("foobar").get(0).getSearchRouting(), equalTo("bla"));
        existsResponse = admin().indices().prepareAliasesExist("b*")
                .addIndices("*bar").get();
        assertThat(existsResponse.exists(), equalTo(true));

        logger.info("--> getting f* for index *bar");
        getResponse = admin().indices().prepareGetAliases("f*").addIndices("*bar").get();
        assertThat(getResponse, notNullValue());
        assertThat(getResponse.getAliases().size(), equalTo(1));
        assertThat(getResponse.getAliases().get("foobar").get(0), notNullValue());
        assertThat(getResponse.getAliases().get("foobar").get(0).alias(), equalTo("foo"));
        assertThat(getResponse.getAliases().get("foobar").get(0).getFilter(), nullValue());
        assertThat(getResponse.getAliases().get("foobar").get(0).getIndexRouting(), nullValue());
        assertThat(getResponse.getAliases().get("foobar").get(0).getSearchRouting(), nullValue());
        existsResponse = admin().indices().prepareAliasesExist("f*")
                .addIndices("*bar").get();
        assertThat(existsResponse.exists(), equalTo(true));

        // alias at work
        logger.info("--> getting f* for index *bac");
        getResponse = admin().indices().prepareGetAliases("foo").addIndices("*bac").get();
        assertThat(getResponse, notNullValue());
        assertThat(getResponse.getAliases().size(), equalTo(1));
        assertThat(getResponse.getAliases().get("foobar").size(), equalTo(1));
        assertThat(getResponse.getAliases().get("foobar").get(0), notNullValue());
        assertThat(getResponse.getAliases().get("foobar").get(0).alias(), equalTo("foo"));
        assertThat(getResponse.getAliases().get("foobar").get(0).getFilter(), nullValue());
        assertThat(getResponse.getAliases().get("foobar").get(0).getIndexRouting(), nullValue());
        assertThat(getResponse.getAliases().get("foobar").get(0).getSearchRouting(), nullValue());
        existsResponse = admin().indices().prepareAliasesExist("foo")
                .addIndices("*bac").get();
        assertThat(existsResponse.exists(), equalTo(true));

        logger.info("--> getting foo for index foobar");
        getResponse = admin().indices().prepareGetAliases("foo").addIndices("foobar").get();
        assertThat(getResponse, notNullValue());
        assertThat(getResponse.getAliases().size(), equalTo(1));
        assertThat(getResponse.getAliases().get("foobar").get(0), notNullValue());
        assertThat(getResponse.getAliases().get("foobar").get(0).alias(), equalTo("foo"));
        assertThat(getResponse.getAliases().get("foobar").get(0).getFilter(), nullValue());
        assertThat(getResponse.getAliases().get("foobar").get(0).getIndexRouting(), nullValue());
        assertThat(getResponse.getAliases().get("foobar").get(0).getSearchRouting(), nullValue());
        existsResponse = admin().indices().prepareAliasesExist("foo")
                .addIndices("foobar").get();
        assertThat(existsResponse.exists(), equalTo(true));

        // alias at work again
        logger.info("--> getting * for index *bac");
        getResponse = admin().indices().prepareGetAliases("*").addIndices("*bac").get();
        assertThat(getResponse, notNullValue());
        assertThat(getResponse.getAliases().size(), equalTo(2));
        assertThat(getResponse.getAliases().get("foobar").size(), equalTo(4));
        assertThat(getResponse.getAliases().get("bazbar").size(), equalTo(2));
        existsResponse = admin().indices().prepareAliasesExist("*")
                .addIndices("*bac").get();
        assertThat(existsResponse.exists(), equalTo(true));

        assertAcked(admin().indices().prepareAliases()
                .removeAlias("foobar", "foo"));

        getResponse = admin().indices().prepareGetAliases("foo").addIndices("foobar").get();
        assertThat(getResponse.getAliases().isEmpty(), equalTo(true));
        existsResponse = admin().indices().prepareAliasesExist("foo").addIndices("foobar").get();
        assertThat(existsResponse.exists(), equalTo(false));
    }

    @Test
    public void testAddAliasNullWithoutExistingIndices() {
        try {
            assertAcked(admin().indices().prepareAliases().addAliasAction(AliasAction.newAddAliasAction(null, "alias1")));
            fail("create alias should have failed due to null index");
        } catch (IllegalArgumentException e) {
            assertThat("Exception text does not contain \"Alias action [add]: [index] may not be empty string\"",
                    e.getMessage(), containsString("Alias action [add]: [index] may not be empty string"));
        }
    }

    @Test
    public void testAddAliasNullWithExistingIndices() throws Exception {
        logger.info("--> creating index [test]");
        createIndex("test");
        ensureGreen();

        logger.info("--> aliasing index [null] with [empty-alias]");

        try {
            assertAcked(admin().indices().prepareAliases().addAlias((String) null, "empty-alias"));
            fail("create alias should have failed due to null index");
        } catch (IllegalArgumentException e) {
            assertThat("Exception text does not contain \"Alias action [add]: [index] may not be empty string\"",
                    e.getMessage(), containsString("Alias action [add]: [index] may not be empty string"));
        }
    }

    @Test(expected = ActionRequestValidationException.class)
    public void testAddAliasEmptyIndex() {
        admin().indices().prepareAliases().addAliasAction(AliasAction.newAddAliasAction("", "alias1")).get();
    }

    @Test(expected = ActionRequestValidationException.class)
    public void testAddAliasNullAlias() {
        admin().indices().prepareAliases().addAliasAction(AliasAction.newAddAliasAction("index1", null)).get();
    }

    @Test(expected = ActionRequestValidationException.class)
    public void testAddAliasEmptyAlias() {
        admin().indices().prepareAliases().addAliasAction(AliasAction.newAddAliasAction("index1", "")).get();
    }

    @Test
    public void testAddAliasNullAliasNullIndex() {
        try {
            admin().indices().prepareAliases().addAliasAction(AliasAction.newAddAliasAction(null, null)).get();
            assertTrue("Should throw " + ActionRequestValidationException.class.getSimpleName(), false);
        } catch (ActionRequestValidationException e) {
            assertThat(e.validationErrors(), notNullValue());
            assertThat(e.validationErrors().size(), equalTo(2));
        }
    }

    @Test
    public void testAddAliasEmptyAliasEmptyIndex() {
        try {
            admin().indices().prepareAliases().addAliasAction(AliasAction.newAddAliasAction("", "")).get();
            assertTrue("Should throw " + ActionRequestValidationException.class.getSimpleName(), false);
        } catch (ActionRequestValidationException e) {
            assertThat(e.validationErrors(), notNullValue());
            assertThat(e.validationErrors().size(), equalTo(2));
        }
    }

    @Test(expected = ActionRequestValidationException.class)
    public void tesRemoveAliasNullIndex() {
        admin().indices().prepareAliases().addAliasAction(AliasAction.newRemoveAliasAction(null, "alias1")).get();
    }

    @Test(expected = ActionRequestValidationException.class)
    public void tesRemoveAliasEmptyIndex() {
        admin().indices().prepareAliases().addAliasAction(AliasAction.newRemoveAliasAction("", "alias1")).get();
    }

    @Test(expected = ActionRequestValidationException.class)
    public void tesRemoveAliasNullAlias() {
        admin().indices().prepareAliases().addAliasAction(AliasAction.newRemoveAliasAction("index1", null)).get();
    }

    @Test(expected = ActionRequestValidationException.class)
    public void tesRemoveAliasEmptyAlias() {
        admin().indices().prepareAliases().addAliasAction(AliasAction.newRemoveAliasAction("index1", "")).get();
    }

    @Test
    public void testRemoveAliasNullAliasNullIndex() {
        try {
            admin().indices().prepareAliases().addAliasAction(AliasAction.newRemoveAliasAction(null, null)).get();
            fail("Should throw " + ActionRequestValidationException.class.getSimpleName());
        } catch (ActionRequestValidationException e) {
            assertThat(e.validationErrors(), notNullValue());
            assertThat(e.validationErrors().size(), equalTo(2));
        }
    }

    @Test
    public void testRemoveAliasEmptyAliasEmptyIndex() {
        try {
            admin().indices().prepareAliases().addAliasAction(AliasAction.newAddAliasAction("", "")).get();
            fail("Should throw " + ActionRequestValidationException.class.getSimpleName());
        } catch (ActionRequestValidationException e) {
            assertThat(e.validationErrors(), notNullValue());
            assertThat(e.validationErrors().size(), equalTo(2));
        }
    }

    @Test
    public void testGetAllAliasesWorks() {
        createIndex("index1");
        createIndex("index2");

        ensureYellow();

        assertAcked(admin().indices().prepareAliases().addAlias("index1", "alias1").addAlias("index2", "alias2"));

        GetAliasesResponse response = admin().indices().prepareGetAliases().get();
        assertThat(response.getAliases(), hasKey("index1"));
        assertThat(response.getAliases(), hasKey("index1"));
    }

    @Test
    public void testCreateIndexWithAliases() throws Exception {
        assertAcked(prepareCreate("test")
                .addMapping("type", "field", "type=string")
                .addAlias(new Alias("alias1"))
                .addAlias(new Alias("alias2").filter(QueryBuilders.missingQuery("field")))
                .addAlias(new Alias("alias3").indexRouting("index").searchRouting("search")));

        checkAliases();
    }

    @Test
    public void testCreateIndexWithAliasesInSource() throws Exception {
        assertAcked(prepareCreate("test").setSource("{\n" +
                "    \"aliases\" : {\n" +
                "        \"alias1\" : {},\n" +
                "        \"alias2\" : {\"filter\" : {\"match_all\": {}}},\n" +
                "        \"alias3\" : { \"index_routing\" : \"index\", \"search_routing\" : \"search\"}\n" +
                "    }\n" +
                "}"));

        checkAliases();
    }

    @Test
    public void testCreateIndexWithAliasesSource() throws Exception {
        assertAcked(prepareCreate("test")
                .addMapping("type", "field", "type=string")
                .setAliases("{\n" +
                        "        \"alias1\" : {},\n" +
                        "        \"alias2\" : {\"filter\" : {\"term\": {\"field\":\"value\"}}},\n" +
                        "        \"alias3\" : { \"index_routing\" : \"index\", \"search_routing\" : \"search\"}\n" +
                        "}"));

        checkAliases();
    }

    @Test
    public void testCreateIndexWithAliasesFilterNotValid() {
        //non valid filter, invalid json
        CreateIndexRequestBuilder createIndexRequestBuilder = prepareCreate("test").addAlias(new Alias("alias2").filter("f"));

        try {
            createIndexRequestBuilder.get();
            fail("create index should have failed due to invalid alias filter");
        } catch (IllegalArgumentException e) {
            assertThat(e.getMessage(), equalTo("failed to parse filter for alias [alias2]"));
        }

        //valid json but non valid filter
        createIndexRequestBuilder = prepareCreate("test").addAlias(new Alias("alias2").filter("{ \"test\": {} }"));

        try {
            createIndexRequestBuilder.get();
            fail("create index should have failed due to invalid alias filter");
        } catch (IllegalArgumentException e) {
            assertThat(e.getMessage(), equalTo("failed to parse filter for alias [alias2]"));
        }
    }

    @Test
    // Before 2.0 alias filters were parsed at alias creation time, in order
    // for filters to work correctly ES required that fields mentioned in those
    // filters exist in the mapping.
    // From 2.0 and higher alias filters are parsed at request time and therefor
    // fields mentioned in filters don't need to exist in the mapping.
    public void testAddAliasWithFilterNoMapping() throws Exception {
        assertAcked(prepareCreate("test"));
        client().admin().indices().prepareAliases()
                .addAlias("test", "a", QueryBuilders.termQuery("field1", "term"))
                .get();
        client().admin().indices().prepareAliases()
                .addAlias("test", "a", QueryBuilders.rangeQuery("field2").from(0).to(1))
                .get();
        client().admin().indices().prepareAliases()
                .addAlias("test", "a", QueryBuilders.matchAllQuery())
                .get();
    }

    @Test
    public void testAliasFilterWithNowInRangeFilterAndQuery() throws Exception {
        assertAcked(prepareCreate("my-index").addMapping("my-type", "_timestamp", "enabled=true"));
        assertAcked(admin().indices().prepareAliases().addAlias("my-index", "filter1", rangeQuery("_timestamp").from("now-1d").to("now")));
        assertAcked(admin().indices().prepareAliases().addAlias("my-index", "filter2", rangeQuery("_timestamp").from("now-1d").to("now")));

        final int numDocs = scaledRandomIntBetween(5, 52);
        for (int i = 1; i <= numDocs; i++) {
            client().prepareIndex("my-index", "my-type").setCreate(true).setSource("{}").get();
            if (i % 2 == 0) {
                refresh();
                SearchResponse response = client().prepareSearch("filter1").get();
                assertHitCount(response, i);

                response = client().prepareSearch("filter2").get();
                assertHitCount(response, i);
            }
        }
    }

    @Test
    public void testAliasesFilterWithHasChildQuery() throws Exception {
        assertAcked(prepareCreate("my-index")
                        .addMapping("parent")
                        .addMapping("child", "_parent", "type=parent")
        );
        client().prepareIndex("my-index", "parent", "1").setSource("{}").get();
        client().prepareIndex("my-index", "child", "2").setSource("{}").setParent("1").get();
        refresh();

        assertAcked(admin().indices().prepareAliases().addAlias("my-index", "filter1", hasChildQuery("child", matchAllQuery())));
        assertAcked(admin().indices().prepareAliases().addAlias("my-index", "filter2", hasParentQuery("parent", matchAllQuery())));

        SearchResponse response = client().prepareSearch("filter1").get();
        assertHitCount(response, 1);
        assertThat(response.getHits().getAt(0).id(), equalTo("1"));
        response = client().prepareSearch("filter2").get();
        assertHitCount(response, 1);
        assertThat(response.getHits().getAt(0).id(), equalTo("2"));
    }

    @Test
    public void testAliasesFilterWithHasChildQueryPre2Dot0() throws Exception {
        assertAcked(prepareCreate("my-index")
                        .setSettings(Settings.builder()
                                .put(indexSettings())
                                .put(IndexMetaData.SETTING_VERSION_CREATED, Version.V_1_6_0)
                        )
                        .addMapping("parent")
                        .addMapping("child", "_parent", "type=parent")
        );
        client().prepareIndex("my-index", "parent", "1").setSource("{}").get();
        client().prepareIndex("my-index", "child", "2").setSource("{}").setParent("1").get();
        refresh();

        assertAcked(admin().indices().prepareAliases().addAlias("my-index", "filter1", hasChildQuery("child", matchAllQuery())));
        assertAcked(admin().indices().prepareAliases().addAlias("my-index", "filter2", hasParentQuery("parent", matchAllQuery())));
        SearchResponse response = client().prepareSearch("filter1").get();
        assertHitCount(response, 1);
        assertThat(response.getHits().getAt(0).id(), equalTo("1"));
        response = client().prepareSearch("filter2").get();
        assertHitCount(response, 1);
        assertThat(response.getHits().getAt(0).id(), equalTo("2"));
    }

    @Test
    public void testAliasesWithBlocks() {
        createIndex("test");
        ensureGreen();

        for (String block : Arrays.asList(SETTING_BLOCKS_READ, SETTING_BLOCKS_WRITE)) {
            try {
                enableIndexBlock("test", block);

                assertAcked(admin().indices().prepareAliases().addAlias("test", "alias1").addAlias("test", "alias2"));
                assertAcked(admin().indices().prepareAliases().removeAlias("test", "alias1"));
                assertThat(admin().indices().prepareGetAliases("alias2").execute().actionGet().getAliases().get("test").size(), equalTo(1));
                assertThat(admin().indices().prepareAliasesExist("alias2").get().exists(), equalTo(true));
            } finally {
                disableIndexBlock("test", block);
            }
        }

        try {
            enableIndexBlock("test", SETTING_READ_ONLY);

            assertBlocked(admin().indices().prepareAliases().addAlias("test", "alias3"), INDEX_READ_ONLY_BLOCK);
            assertBlocked(admin().indices().prepareAliases().removeAlias("test", "alias2"), INDEX_READ_ONLY_BLOCK);
            assertThat(admin().indices().prepareGetAliases("alias2").execute().actionGet().getAliases().get("test").size(), equalTo(1));
            assertThat(admin().indices().prepareAliasesExist("alias2").get().exists(), equalTo(true));

        } finally {
            disableIndexBlock("test", SETTING_READ_ONLY);
        }

        try {
            enableIndexBlock("test", SETTING_BLOCKS_METADATA);

            assertBlocked(admin().indices().prepareAliases().addAlias("test", "alias3"), INDEX_METADATA_BLOCK);
            assertBlocked(admin().indices().prepareAliases().removeAlias("test", "alias2"), INDEX_METADATA_BLOCK);
            assertBlocked(admin().indices().prepareGetAliases("alias2"), INDEX_METADATA_BLOCK);
            assertBlocked(admin().indices().prepareAliasesExist("alias2"), INDEX_METADATA_BLOCK);

        } finally {
            disableIndexBlock("test", SETTING_BLOCKS_METADATA);
        }
    }

    private void checkAliases() {
        GetAliasesResponse getAliasesResponse = admin().indices().prepareGetAliases("alias1").get();
        assertThat(getAliasesResponse.getAliases().get("test").size(), equalTo(1));
        AliasMetaData aliasMetaData = getAliasesResponse.getAliases().get("test").get(0);
        assertThat(aliasMetaData.alias(), equalTo("alias1"));
        assertThat(aliasMetaData.filter(), nullValue());
        assertThat(aliasMetaData.indexRouting(), nullValue());
        assertThat(aliasMetaData.searchRouting(), nullValue());

        getAliasesResponse = admin().indices().prepareGetAliases("alias2").get();
        assertThat(getAliasesResponse.getAliases().get("test").size(), equalTo(1));
        aliasMetaData = getAliasesResponse.getAliases().get("test").get(0);
        assertThat(aliasMetaData.alias(), equalTo("alias2"));
        assertThat(aliasMetaData.filter(), notNullValue());
        assertThat(aliasMetaData.indexRouting(), nullValue());
        assertThat(aliasMetaData.searchRouting(), nullValue());

        getAliasesResponse = admin().indices().prepareGetAliases("alias3").get();
        assertThat(getAliasesResponse.getAliases().get("test").size(), equalTo(1));
        aliasMetaData = getAliasesResponse.getAliases().get("test").get(0);
        assertThat(aliasMetaData.alias(), equalTo("alias3"));
        assertThat(aliasMetaData.filter(), nullValue());
        assertThat(aliasMetaData.indexRouting(), equalTo("index"));
        assertThat(aliasMetaData.searchRouting(), equalTo("search"));
    }

    private void assertHits(SearchHits hits, String... ids) {
        assertThat(hits.totalHits(), equalTo((long) ids.length));
        Set<String> hitIds = newHashSet();
        for (SearchHit hit : hits.getHits()) {
            hitIds.add(hit.id());
        }
        assertThat(hitIds, containsInAnyOrder(ids));
    }

    private String source(String id, String nameValue) {
        return "{ \"id\" : \"" + id + "\", \"name\" : \"" + nameValue + "\" }";
    }
}<|MERGE_RESOLUTION|>--- conflicted
+++ resolved
@@ -401,8 +401,8 @@
         assertThat(client().prepareCount("bars").setQuery(QueryBuilders.matchAllQuery()).get().getCount(), equalTo(1L));
     }
 
-    
-    
+
+
     @Test
     public void testDeleteAliases() throws Exception {
         logger.info("--> creating index [test1] and [test2]");
@@ -422,17 +422,17 @@
                 .addAlias("test2", "aliasToTests")
                 .addAlias("test2", "foos", termQuery("name", "foo"))
                 .addAlias("test2", "tests", termQuery("name", "test")));
-        
-        String[] indices = {"test1", "test2"}; 
+
+        String[] indices = {"test1", "test2"};
         String[] aliases = {"aliasToTest1", "foos", "bars", "tests", "aliasToTest2", "aliasToTests"};
-        
+
         admin().indices().prepareAliases().removeAlias(indices, aliases).get();
-        
+
         AliasesExistResponse response = admin().indices().prepareAliasesExist(aliases).get();
         assertThat(response.exists(), equalTo(false));
     }
 
-    
+
     @Test
     public void testWaitForAliasCreationMultipleShards() throws Exception {
         logger.info("--> creating index [test]");
@@ -519,22 +519,17 @@
         assertThat(stopWatch.stop().lastTaskTime().millis(), lessThan(timeout.millis()));
 
         logger.info("--> verify that filter was updated");
-<<<<<<< HEAD
-        AliasMetaData aliasMetaData = internalCluster().clusterService().state().metaData().aliases().get("alias1").get("test");
+        AliasMetaData aliasMetaData = ((AliasOrIndex.Alias) internalCluster().clusterService().state().metaData().getAliasAndIndexLookup().get("alias1")).getFirstAliasMetaData();
         assertThat(aliasMetaData.getFilter().toString(), equalTo("{\"term\":{\"name\":{\"value\":\"bar\",\"boost\":1.0}}}"));
-=======
-        AliasMetaData aliasMetaData = ((AliasOrIndex.Alias) internalCluster().clusterService().state().metaData().getAliasAndIndexLookup().get("alias1")).getFirstAliasMetaData();
-        assertThat(aliasMetaData.getFilter().toString(), equalTo("{\"term\":{\"name\":\"bar\"}}"));
->>>>>>> 20faccca
 
         logger.info("--> deleting alias1");
         stopWatch.start();
         assertAcked((admin().indices().prepareAliases().removeAlias("test", "alias1").setTimeout(timeout)));
         assertThat(stopWatch.stop().lastTaskTime().millis(), lessThan(timeout.millis()));
 
-        
-    }
-    
+
+    }
+
     @Test(expected = AliasesNotFoundException.class)
     public void testIndicesRemoveNonExistingAliasResponds404() throws Exception {
         logger.info("--> creating index [test]");
