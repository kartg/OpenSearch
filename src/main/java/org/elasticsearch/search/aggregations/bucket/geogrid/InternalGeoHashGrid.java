/*
 * Licensed to Elasticsearch under one or more contributor
 * license agreements. See the NOTICE file distributed with
 * this work for additional information regarding copyright
 * ownership. Elasticsearch licenses this file to you under
 * the Apache License, Version 2.0 (the "License"); you may
 * not use this file except in compliance with the License.
 * You may obtain a copy of the License at
 *
 *    http://www.apache.org/licenses/LICENSE-2.0
 *
 * Unless required by applicable law or agreed to in writing,
 * software distributed under the License is distributed on an
 * "AS IS" BASIS, WITHOUT WARRANTIES OR CONDITIONS OF ANY
 * KIND, either express or implied.  See the License for the
 * specific language governing permissions and limitations
 * under the License.
 */
package org.elasticsearch.search.aggregations.bucket.geogrid;

import org.apache.lucene.util.PriorityQueue;
import org.elasticsearch.common.geo.GeoHashUtils;
import org.elasticsearch.common.geo.GeoPoint;
import org.elasticsearch.common.io.stream.StreamInput;
import org.elasticsearch.common.io.stream.StreamOutput;
import org.elasticsearch.common.util.LongObjectPagedHashMap;
import org.elasticsearch.common.xcontent.XContentBuilder;
import org.elasticsearch.search.aggregations.AggregationStreams;
import org.elasticsearch.search.aggregations.Aggregations;
import org.elasticsearch.search.aggregations.InternalAggregation;
import org.elasticsearch.search.aggregations.InternalAggregations;
import org.elasticsearch.search.aggregations.InternalMultiBucketAggregation;
import org.elasticsearch.search.aggregations.bucket.BucketStreamContext;
import org.elasticsearch.search.aggregations.bucket.BucketStreams;
import org.elasticsearch.search.aggregations.reducers.Reducer;

import java.io.IOException;
import java.util.ArrayList;
import java.util.Arrays;
import java.util.Collection;
import java.util.List;
import java.util.Map;

/**
 * Represents a grid of cells where each cell's location is determined by a geohash.
 * All geohashes in a grid are of the same precision and held internally as a single long
 * for efficiency's sake.
 */
public class InternalGeoHashGrid extends InternalMultiBucketAggregation<InternalGeoHashGrid, InternalGeoHashGrid.Bucket> implements
        GeoHashGrid {

    public static final Type TYPE = new Type("geohash_grid", "ghcells");

    public static final AggregationStreams.Stream STREAM = new AggregationStreams.Stream() {
        @Override
        public InternalGeoHashGrid readResult(StreamInput in) throws IOException {
            InternalGeoHashGrid buckets = new InternalGeoHashGrid();
            buckets.readFrom(in);
            return buckets;
        }
    };


    public static final BucketStreams.Stream<Bucket> BUCKET_STREAM = new BucketStreams.Stream<Bucket>() {
        @Override
        public Bucket readResult(StreamInput in, BucketStreamContext context) throws IOException {
            Bucket bucket = new Bucket();
            bucket.readFrom(in);
            return bucket;
        }

        @Override
        public BucketStreamContext getBucketStreamContext(Bucket bucket) {
            BucketStreamContext context = new BucketStreamContext();
            return context;
        }
    };

    public static void registerStreams() {
        AggregationStreams.registerStream(STREAM, TYPE.stream());
        BucketStreams.registerStream(BUCKET_STREAM, TYPE.stream());
    }


    static class Bucket extends InternalMultiBucketAggregation.InternalBucket implements GeoHashGrid.Bucket, Comparable<Bucket> {

        protected long geohashAsLong;
        protected long docCount;
        protected InternalAggregations aggregations;

        public Bucket() {
            // For Serialization only
        }

        public Bucket(long geohashAsLong, long docCount, InternalAggregations aggregations) {
            this.docCount = docCount;
            this.aggregations = aggregations;
            this.geohashAsLong = geohashAsLong;
        }

        @Override
        public String getKeyAsString() {
            return GeoHashUtils.toString(geohashAsLong);
        }

        @Override
        public GeoPoint getKey() {
            return GeoHashUtils.decode(geohashAsLong);
        }

        @Override
        public long getDocCount() {
            return docCount;
        }

        @Override
        public Aggregations getAggregations() {
            return aggregations;
        }

        @Override
        public int compareTo(Bucket other) {
            if (this.geohashAsLong > other.geohashAsLong) {
                return 1;
            }
            if (this.geohashAsLong < other.geohashAsLong) {
                return -1;
            }
            return 0;
        }

        public Bucket reduce(List<? extends Bucket> buckets, ReduceContext context) {
            List<InternalAggregations> aggregationsList = new ArrayList<>(buckets.size());
            long docCount = 0;
            for (Bucket bucket : buckets) {
                docCount += bucket.docCount;
                aggregationsList.add(bucket.aggregations);
            }
            final InternalAggregations aggs = InternalAggregations.reduce(aggregationsList, context);
            return new Bucket(geohashAsLong, docCount, aggs);
        }

        @Override
        public void readFrom(StreamInput in) throws IOException {
            geohashAsLong = in.readLong();
            docCount = in.readVLong();
            aggregations = InternalAggregations.readAggregations(in);
        }

        @Override
        public void writeTo(StreamOutput out) throws IOException {
            out.writeLong(geohashAsLong);
            out.writeVLong(docCount);
            aggregations.writeTo(out);
        }

        @Override
        public XContentBuilder toXContent(XContentBuilder builder, Params params) throws IOException {
            builder.startObject();
            builder.field(CommonFields.KEY, getKeyAsString());
            builder.field(CommonFields.DOC_COUNT, docCount);
            aggregations.toXContentInternal(builder, params);
            builder.endObject();
            return builder;
        }
    }
    private int requiredSize;
    private Collection<Bucket> buckets;
    protected Map<String, Bucket> bucketMap;

    InternalGeoHashGrid() {
    } // for serialization

    public InternalGeoHashGrid(String name, int requiredSize, Collection<Bucket> buckets, List<Reducer> reducers,
            Map<String, Object> metaData) {
        super(name, reducers, metaData);
        this.requiredSize = requiredSize;
        this.buckets = buckets;
    }

    @Override
    public Type type() {
        return TYPE;
    }

    @Override
    public InternalGeoHashGrid create(List<Bucket> buckets) {
        return new InternalGeoHashGrid(this.name, this.requiredSize, buckets, this.reducers(), this.metaData);
    }

    @Override
    public Bucket createBucket(InternalAggregations aggregations, Bucket prototype) {
        return new Bucket(prototype.geohashAsLong, prototype.docCount, aggregations);
    }

    @Override
    public List<GeoHashGrid.Bucket> getBuckets() {
        Object o = buckets;
        return (List<GeoHashGrid.Bucket>) o;
    }

    @Override
<<<<<<< HEAD
    public InternalGeoHashGrid doReduce(ReduceContext reduceContext) {
        List<InternalAggregation> aggregations = reduceContext.aggregations();
=======
    public InternalGeoHashGrid reduce(List<InternalAggregation> aggregations, ReduceContext reduceContext) {
>>>>>>> fcc09f62

        LongObjectPagedHashMap<List<Bucket>> buckets = null;
        for (InternalAggregation aggregation : aggregations) {
            InternalGeoHashGrid grid = (InternalGeoHashGrid) aggregation;
            if (buckets == null) {
                buckets = new LongObjectPagedHashMap<>(grid.buckets.size(), reduceContext.bigArrays());
            }
            for (Bucket bucket : grid.buckets) {
                List<Bucket> existingBuckets = buckets.get(bucket.geohashAsLong);
                if (existingBuckets == null) {
                    existingBuckets = new ArrayList<>(aggregations.size());
                    buckets.put(bucket.geohashAsLong, existingBuckets);
                }
                existingBuckets.add(bucket);
            }
        }

        final int size = (int) Math.min(requiredSize, buckets.size());
        BucketPriorityQueue ordered = new BucketPriorityQueue(size);
        for (LongObjectPagedHashMap.Cursor<List<Bucket>> cursor : buckets) {
            List<Bucket> sameCellBuckets = cursor.value;
            ordered.insertWithOverflow(sameCellBuckets.get(0).reduce(sameCellBuckets, reduceContext));
        }
        buckets.close();
        Bucket[] list = new Bucket[ordered.size()];
        for (int i = ordered.size() - 1; i >= 0; i--) {
            list[i] = ordered.pop();
        }
        return new InternalGeoHashGrid(getName(), requiredSize, Arrays.asList(list), reducers(), getMetaData());
    }

    @Override
    protected void doReadFrom(StreamInput in) throws IOException {
        this.requiredSize = readSize(in);
        int size = in.readVInt();
        List<Bucket> buckets = new ArrayList<>(size);
        for (int i = 0; i < size; i++) {
            Bucket bucket = new Bucket();
            bucket.readFrom(in);
            buckets.add(bucket);
        }
        this.buckets = buckets;
        this.bucketMap = null;
    }

    @Override
    protected void doWriteTo(StreamOutput out) throws IOException {
        writeSize(requiredSize, out);
        out.writeVInt(buckets.size());
        for (Bucket bucket : buckets) {
            bucket.writeTo(out);
        }
    }

    @Override
    public XContentBuilder doXContentBody(XContentBuilder builder, Params params) throws IOException {
        builder.startArray(CommonFields.BUCKETS);
        for (Bucket bucket : buckets) {
            bucket.toXContent(builder, params);
        }
        builder.endArray();
        return builder;
    }

    static class BucketPriorityQueue extends PriorityQueue<Bucket> {

        public BucketPriorityQueue(int size) {
            super(size);
        }

        @Override
        protected boolean lessThan(Bucket o1, Bucket o2) {
            long i = o2.getDocCount() - o1.getDocCount();
            if (i == 0) {
                i = o2.compareTo(o1);
                if (i == 0) {
                    i = System.identityHashCode(o2) - System.identityHashCode(o1);
                }
            }
            return i > 0;
        }
    }

}<|MERGE_RESOLUTION|>--- conflicted
+++ resolved
@@ -200,12 +200,7 @@
     }
 
     @Override
-<<<<<<< HEAD
-    public InternalGeoHashGrid doReduce(ReduceContext reduceContext) {
-        List<InternalAggregation> aggregations = reduceContext.aggregations();
-=======
-    public InternalGeoHashGrid reduce(List<InternalAggregation> aggregations, ReduceContext reduceContext) {
->>>>>>> fcc09f62
+    public InternalGeoHashGrid doReduce(List<InternalAggregation> aggregations, ReduceContext reduceContext) {
 
         LongObjectPagedHashMap<List<Bucket>> buckets = null;
         for (InternalAggregation aggregation : aggregations) {
