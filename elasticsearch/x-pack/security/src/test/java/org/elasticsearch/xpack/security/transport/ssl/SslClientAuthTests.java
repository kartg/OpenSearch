/*
 * Copyright Elasticsearch B.V. and/or licensed to Elasticsearch B.V. under one
 * or more contributor license agreements. Licensed under the Elastic License;
 * you may not use this file except in compliance with the Elastic License.
 */
package org.elasticsearch.xpack.security.transport.ssl;

import org.apache.http.conn.ssl.NoopHostnameVerifier;
import org.apache.http.message.BasicHeader;
import org.apache.http.nio.conn.ssl.SSLIOSessionStrategy;
import org.apache.http.ssl.SSLContexts;
import org.apache.http.util.EntityUtils;
import org.elasticsearch.ElasticsearchException;
import org.elasticsearch.ExceptionsHelper;
import org.elasticsearch.client.Response;
import org.elasticsearch.client.RestClient;
import org.elasticsearch.client.transport.TransportClient;
import org.elasticsearch.common.network.NetworkModule;
import org.elasticsearch.common.settings.Settings;
import org.elasticsearch.common.transport.TransportAddress;
import org.elasticsearch.test.SecurityIntegTestCase;
import org.elasticsearch.transport.Transport;
import org.elasticsearch.xpack.XPackTransportClient;
import org.elasticsearch.xpack.security.Security;
import org.elasticsearch.xpack.security.ssl.ClientSSLService;
import org.elasticsearch.xpack.security.ssl.SSLConfiguration.Global;
import org.elasticsearch.xpack.security.transport.netty3.SecurityNetty3HttpServerTransport;
import org.elasticsearch.xpack.security.transport.netty3.SecurityNetty3Transport;

import javax.net.ssl.SSLHandshakeException;
import java.nio.file.Files;
import java.nio.file.Path;
import java.security.cert.CertPathBuilderException;

import static org.elasticsearch.test.SecuritySettingsSource.getSSLSettingsForStore;
import static org.elasticsearch.xpack.security.authc.support.UsernamePasswordToken.basicAuthHeaderValue;
import static org.hamcrest.Matchers.containsString;
import static org.hamcrest.Matchers.equalTo;
import static org.hamcrest.Matchers.instanceOf;

public class SslClientAuthTests extends SecurityIntegTestCase {
    @Override
    protected Settings nodeSettings(int nodeOrdinal) {
        return Settings.builder()
                .put(super.nodeSettings(nodeOrdinal))
                // invert the require auth settings
                .put(SecurityNetty3Transport.SSL_SETTING.getKey(), true)
                .put(SecurityNetty3HttpServerTransport.SSL_SETTING.getKey(), true)
                .put(SecurityNetty3HttpServerTransport.CLIENT_AUTH_SETTING.getKey(), true)
                .put("transport.profiles.default.xpack.security.ssl.client.auth", false)
                .put(NetworkModule.HTTP_ENABLED.getKey(), true)
                .build();
    }

    @Override
    protected boolean sslTransportEnabled() {
        return true;
    }

    public void testThatHttpFailsWithoutSslClientAuth() throws Exception {
        SSLIOSessionStrategy sessionStrategy = new SSLIOSessionStrategy(SSLContexts.createDefault(), NoopHostnameVerifier.INSTANCE);
        try (RestClient restClient = createRestClient(httpClientBuilder -> httpClientBuilder.setSSLStrategy(sessionStrategy), "https")) {
            restClient.performRequest("GET", "/");
            fail("Expected SSLHandshakeException");
        } catch (SSLHandshakeException e) {
            Throwable t = ExceptionsHelper.unwrap(e, CertPathBuilderException.class);
            assertThat(t, instanceOf(CertPathBuilderException.class));
            assertThat(t.getMessage(), containsString("unable to find valid certification path to requested target"));
        }
    }

    public void testThatHttpWorksWithSslClientAuth() throws Exception {
        Settings settings = Settings.builder()
                .put(getSSLSettingsForStore("/org/elasticsearch/xpack/security/transport/ssl/certs/simple/testclient.jks", "testclient"))
                .build();
<<<<<<< HEAD
        ClientSSLService sslService = new ClientSSLService(settings, new Global(settings));
        SSLIOSessionStrategy sessionStrategy = new SSLIOSessionStrategy(sslService.sslContext(), NoopHostnameVerifier.INSTANCE);
        try (RestClient restClient = createRestClient(httpClientBuilder -> httpClientBuilder.setSSLStrategy(sessionStrategy), "https")) {
            Response response = restClient.performRequest("GET", "/",
                    new BasicHeader("Authorization", basicAuthHeaderValue(transportClientUsername(), transportClientPassword())));
            assertThat(response.getStatusLine().getStatusCode(), equalTo(200));
            assertThat(EntityUtils.toString(response.getEntity()), containsString("You Know, for Search"));
=======
        ClientSSLService sslService = new ClientSSLService(settings, null, new Global(settings), null);
        SSLConnectionSocketFactory socketFactory = new SSLConnectionSocketFactory(
                sslService.sslContext(),
                NoopHostnameVerifier.INSTANCE);
        try (RestClient restClient = createRestClient(new SSLSocketFactoryHttpConfigCallback(socketFactory), "https")) {
            try (Response response = restClient.performRequest("GET", "/",
                    new BasicHeader("Authorization", basicAuthHeaderValue(transportClientUsername(), transportClientPassword())))) {
                assertThat(response.getStatusLine().getStatusCode(), equalTo(200));
                assertThat(EntityUtils.toString(response.getEntity()), containsString("You Know, for Search"));
            }
>>>>>>> ea7ad5d4
        }
    }

    public void testThatTransportWorksWithoutSslClientAuth() throws Exception {
        // specify an arbitrary keystore, that does not include the certs needed to connect to the transport protocol
        Path store = getDataPath("/org/elasticsearch/xpack/security/transport/ssl/certs/simple/testclient-client-profile.jks");

        if (Files.notExists(store)) {
            throw new ElasticsearchException("store path doesn't exist");
        }

        Settings settings = Settings.builder()
                .put(SecurityNetty3Transport.SSL_SETTING.getKey(), true)
                .put("xpack.security.ssl.keystore.path", store)
                .put("xpack.security.ssl.keystore.password", "testclient-client-profile")
                .put("cluster.name", internalCluster().getClusterName())
                .put(Security.USER_SETTING.getKey(),
                        transportClientUsername() + ":" + new String(transportClientPassword().internalChars()))
                .build();
        try (TransportClient client = new XPackTransportClient(settings)) {
            Transport transport = internalCluster().getDataNodeInstance(Transport.class);
            TransportAddress transportAddress = transport.boundAddress().publishAddress();
            client.addTransportAddress(transportAddress);

            assertGreenClusterState(client);
        }
    }
}<|MERGE_RESOLUTION|>--- conflicted
+++ resolved
@@ -73,26 +73,13 @@
         Settings settings = Settings.builder()
                 .put(getSSLSettingsForStore("/org/elasticsearch/xpack/security/transport/ssl/certs/simple/testclient.jks", "testclient"))
                 .build();
-<<<<<<< HEAD
-        ClientSSLService sslService = new ClientSSLService(settings, new Global(settings));
+        ClientSSLService sslService = new ClientSSLService(settings, null, new Global(settings), null);
         SSLIOSessionStrategy sessionStrategy = new SSLIOSessionStrategy(sslService.sslContext(), NoopHostnameVerifier.INSTANCE);
         try (RestClient restClient = createRestClient(httpClientBuilder -> httpClientBuilder.setSSLStrategy(sessionStrategy), "https")) {
             Response response = restClient.performRequest("GET", "/",
                     new BasicHeader("Authorization", basicAuthHeaderValue(transportClientUsername(), transportClientPassword())));
             assertThat(response.getStatusLine().getStatusCode(), equalTo(200));
             assertThat(EntityUtils.toString(response.getEntity()), containsString("You Know, for Search"));
-=======
-        ClientSSLService sslService = new ClientSSLService(settings, null, new Global(settings), null);
-        SSLConnectionSocketFactory socketFactory = new SSLConnectionSocketFactory(
-                sslService.sslContext(),
-                NoopHostnameVerifier.INSTANCE);
-        try (RestClient restClient = createRestClient(new SSLSocketFactoryHttpConfigCallback(socketFactory), "https")) {
-            try (Response response = restClient.performRequest("GET", "/",
-                    new BasicHeader("Authorization", basicAuthHeaderValue(transportClientUsername(), transportClientPassword())))) {
-                assertThat(response.getStatusLine().getStatusCode(), equalTo(200));
-                assertThat(EntityUtils.toString(response.getEntity()), containsString("You Know, for Search"));
-            }
->>>>>>> ea7ad5d4
         }
     }
 
